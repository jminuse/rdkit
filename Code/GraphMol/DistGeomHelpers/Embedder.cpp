// $Id$
//
//  Copyright (C) 2004-2012 Greg Landrum and Rational Discovery LLC
//
//   @@ All Rights Reserved @@
//  This file is part of the RDKit.
//  The contents are covered by the terms of the BSD license
//  which is included in the file license.txt, found at the root
//  of the RDKit source tree.
//

#include "Embedder.h"
#include <DistGeom/BoundsMatrix.h>
#include <DistGeom/DistGeomUtils.h>
#include <DistGeom/TriangleSmooth.h>
#include "BoundsMatrixBuilder.h"
#include <ForceField/ForceField.h>
#include <GraphMol/ROMol.h>
#include <GraphMol/Atom.h>
#include <GraphMol/AtomIterators.h>

#include <GraphMol/Conformer.h>
#include <RDGeneral/types.h>
#include <RDGeneral/RDLog.h>
#include <RDBoost/Exceptions.h>

#include <Geometry/Transform3D.h>
#include <Numerics/Alignment/AlignPoints.h>
#include <DistGeom/ChiralSet.h>
#include <GraphMol/MolOps.h>
#include <boost/dynamic_bitset.hpp>
#include <iomanip>

#define ERROR_TOL 0.00001

namespace RDKit {
  namespace DGeomHelpers {
    typedef std::pair<int,int> INT_PAIR;
    typedef std::vector<INT_PAIR> INT_PAIR_VECT;
    
    bool _embedPoints(RDGeom::PointPtrVect &positions, 
                      const DistGeom::BoundsMatPtr mmat,
                      bool useRandomCoords,double boxSizeMult,
                      bool randNegEig, 
                      unsigned int numZeroFail, double optimizerForceTol,
                      double basinThresh, int seed, unsigned int maxIterations,
                      const DistGeom::VECT_CHIRALSET &chiralCenters){
      unsigned int nat = positions.size();
      if(maxIterations==0){
        maxIterations=10*nat;
      }
      RDNumeric::DoubleSymmMatrix distMat(nat, 0.0);

      // The basin threshold just gets us into trouble when we're using
      // random coordinates since it ends up ignoring 1-4 (and higher)
      // interactions. This causes us to get folded-up (and self-penetrating)
      // conformations for large flexible molecules
      if(useRandomCoords) basinThresh=1e8;

      RDKit::double_source_type *rng=0;
      RDKit::rng_type *generator;
      RDKit::uniform_double *distrib;
      if(seed>0){
        generator=new RDKit::rng_type(42u);
        generator->seed(seed);
        distrib=new RDKit::uniform_double(0.0,1.0);
        rng = new RDKit::double_source_type(*generator,*distrib);
      } else {
        rng = &RDKit::getDoubleRandomSource();
      }
      
      bool gotCoords = false;
      unsigned int iter = 0;
      double largestDistance=-1.0;
      while ((gotCoords == false) && (iter < maxIterations)) {
        ++iter;
        if(!useRandomCoords){
          largestDistance=DistGeom::pickRandomDistMat(*mmat, distMat, *rng);
          gotCoords = DistGeom::computeInitialCoords(distMat, positions,*rng,
                                                     randNegEig, numZeroFail);
        } else {
          double boxSize;
          if(boxSizeMult>0){
            boxSize=5.*boxSizeMult;
          } else {
            boxSize=-1*boxSizeMult;
          }
          gotCoords = DistGeom::computeRandomCoords(positions,boxSize,*rng);
        }
      }
      if(seed>0 && rng){
        delete rng;
        delete generator;
        delete distrib;
      }
      if (gotCoords) {
        ForceFields::ForceField *field = DistGeom::constructForceField(*mmat, positions,
                                                                       chiralCenters,
                                                                       1.0, 0.1, 
                                                                       0,basinThresh);
        unsigned int nPasses=0;
        field->initialize();
        //std::cerr<<"FIELD E: "<<field->calcEnergy()<<std::endl;
        if(field->calcEnergy() > ERROR_TOL){
          int needMore = 1;
          while(needMore){
            needMore = field->minimize(200,optimizerForceTol);
            //needMore = field->minimize(200,1e-6);
            ++nPasses;
          }
        }
        //std::cerr<<"   "<<field->calcEnergy()<<" after npasses: "<<nPasses<<std::endl;
        // now redo the minimization if we have a chiral center, this
        // time removing the chiral constraints and
        // increasing the weight on the fourth dimension
        if (chiralCenters.size()>0 || useRandomCoords) {
          ForceFields::ForceField *field2 = DistGeom::constructForceField(*mmat, positions,
                                                                          chiralCenters,
                                                                          0.1, 1.0, 0,
                                                                          basinThresh);
          field2->initialize();
          //std::cerr<<"FIELD2 E: "<<field2->calcEnergy()<<std::endl;
          if(field2->calcEnergy() > ERROR_TOL){
            int needMore = 1;
            int nPasses2=0;
            while(needMore){
              needMore = field2->minimize(200,optimizerForceTol);
              ++nPasses2;
            }
            //std::cerr<<"   "<<field2->calcEnergy()<<" after npasses: "<<nPasses2<<std::endl;
          }
          delete field2;
        }
        delete field;
      }
      return gotCoords;
    }
    
    void _findChiralSets(const ROMol &mol, DistGeom::VECT_CHIRALSET &chiralCenters) {
      ROMol::ConstAtomIterator ati;
      INT_PAIR_VECT nbrs;
      ROMol::OEDGE_ITER beg,end;
      Atom *oatom;
      for (ati = mol.beginAtoms(); ati != mol.endAtoms(); ati++) {
        if ((*ati)->getAtomicNum() != 1) { //skip hydrogens
          if ((*ati)->hasProp(common_properties::_CIPCode)) { 
            // make a chiral set from the neighbors
            nbrs.clear();
            nbrs.reserve(4);
            // find the neighbors of this atom and enter them into the
            // nbr list along with their CIPRanks
            boost::tie(beg,end) = mol.getAtomBonds(*ati);
            while (beg != end) {
              oatom = mol[*beg]->getOtherAtom(*ati);
<<<<<<< HEAD
              unsigned int rank;
              oatom->getProp("_CIPRank", rank);
=======
              int rank;
              oatom->getProp(common_properties::_CIPRank, rank);
>>>>>>> 540e7a60
              INT_PAIR rAid(rank, oatom->getIdx());
              nbrs.push_back(rAid);
              ++beg;
            }
            // if we have less than 4 heavy atoms as neighbors,
            // we need to include the chiral center into the mix
            // we should at least have 3 though
            bool includeSelf = false;
            CHECK_INVARIANT(nbrs.size() >= 3, "Cannot be a chiral center");

            std::sort(nbrs.begin(), nbrs.end());
            if (nbrs.size() < 4) {
<<<<<<< HEAD
              unsigned int rank;
              (*ati)->getProp("_CIPRank", rank);
=======
              int rank;
              (*ati)->getProp(common_properties::_CIPRank, rank);
>>>>>>> 540e7a60
              INT_PAIR rAid(rank, (*ati)->getIdx());
              nbrs.insert(nbrs.begin(), rAid); 
              includeSelf = true;
            }
                            
            // now create a chiral set and set the upper and lower bound on the volume
            std::string cipCode;
            (*ati)->getProp(common_properties::_CIPCode, cipCode);
            
            if (cipCode == "S") { 
              // postive chiral volume
              DistGeom::ChiralSet *cset = new DistGeom::ChiralSet(nbrs[0].second,
                                                                  nbrs[1].second,
                                                                  nbrs[2].second,
                                                                  nbrs[3].second,
                                                                  5.0, 100.0);
              DistGeom::ChiralSetPtr cptr(cset);
              chiralCenters.push_back(cptr);
            } else {
              DistGeom::ChiralSet *cset = new DistGeom::ChiralSet(nbrs[0].second,
                                                                  nbrs[1].second,
                                                                  nbrs[2].second,
                                                                  nbrs[3].second,
                                                                  -100.0, -5.0);
              DistGeom::ChiralSetPtr cptr(cset);
              chiralCenters.push_back(cptr);
            }
          } // if block -chirality check
        } // if block - heavy atom check
      } // for loop over atoms
    } // end of _findChiralSets

    void _fillAtomPositions(RDGeom::Point3DConstPtrVect &pts, const Conformer &conf) {
      unsigned int na = conf.getNumAtoms();
      pts.clear();
      unsigned int ai;
      pts.reserve(na);
      for (ai = 0; ai < na; ++ai) {
        pts.push_back(&conf.getAtomPos(ai));
      }
    }
        
    bool _isConfFarFromRest(const ROMol &mol, const Conformer &conf,
                            double threshold) {
      // NOTE: it is tempting to use some triangle inequality to prune
      // conformations here but some basic testing has shown very
      // little advantage and given that the time for pruning fades in
      // comparison to embedding - we will use a simple for loop below
      // over all conformation until we find a match
      ROMol::ConstConformerIterator confi;

      RDGeom::Point3DConstPtrVect refPoints, prbPoints;
      _fillAtomPositions(refPoints, conf);

      bool res = true;
      unsigned int na = conf.getNumAtoms();
      double ssrThres = na*threshold*threshold;

      RDGeom::Transform3D trans;
      double ssr;
      for (confi = mol.beginConformers(); confi != mol.endConformers(); confi++) {
        _fillAtomPositions(prbPoints, *(*confi));
        ssr = RDNumeric::Alignments::AlignPoints(refPoints, prbPoints, trans);
        if (ssr < ssrThres) {
          res = false;
          break;
        }
      }
      return res;
    }

    int EmbedMolecule(ROMol &mol, unsigned int maxIterations, int seed,
                      bool clearConfs,
                      bool useRandomCoords,double boxSizeMult,
                      bool randNegEig, unsigned int numZeroFail,
                      const std::map<int,RDGeom::Point3D> *coordMap,
                      double optimizerForceTol,
                      bool ignoreSmoothingFailures,
                      double basinThresh){

      INT_VECT confIds;
      confIds=EmbedMultipleConfs(mol,1,maxIterations,seed,clearConfs,
                                 useRandomCoords,boxSizeMult,randNegEig,
                                 numZeroFail,-1.0,coordMap,optimizerForceTol,
                                 ignoreSmoothingFailures,basinThresh);

      int res;
      if(confIds.size()){
        res=confIds[0];
      } else {
        res=-1;
      }
      return res;
    }

    void adjustBoundsMatFromCoordMap(DistGeom::BoundsMatPtr mmat,unsigned int nAtoms,
                                     const std::map<int,RDGeom::Point3D> *coordMap){
      // std::cerr<<std::endl;
      // for(unsigned int i=0;i<nAtoms;++i){
      //   for(unsigned int j=0;j<nAtoms;++j){
      //     std::cerr<<"  "<<std::setprecision(3)<<mmat->getVal(i,j);
      //   }
      //   std::cerr<<std::endl;
      // }
      // std::cerr<<std::endl;
      for(std::map<int,RDGeom::Point3D>::const_iterator iIt=coordMap->begin();
          iIt!=coordMap->end();++iIt){
        int iIdx=iIt->first;
        const RDGeom::Point3D &iPoint=iIt->second;
        
        std::map<int,RDGeom::Point3D>::const_iterator jIt=iIt;
        while(++jIt != coordMap->end()){
          int jIdx=jIt->first;
          const RDGeom::Point3D &jPoint=jIt->second;
          double dist=(iPoint-jPoint).length();
          mmat->setUpperBound(iIdx,jIdx,dist);
          mmat->setLowerBound(iIdx,jIdx,dist);
        }
      }
      // std::cerr<<std::endl;
      // for(unsigned int i=0;i<nAtoms;++i){
      //   for(unsigned int j=0;j<nAtoms;++j){
      //     std::cerr<<"  "<<std::setprecision(3)<<mmat->getVal(i,j);
      //   }
      //   std::cerr<<std::endl;
      // }
      // std::cerr<<std::endl;
    }

    
    INT_VECT EmbedMultipleConfs(ROMol &mol, unsigned int numConfs,
                                unsigned int maxIterations, 
                                int seed, bool clearConfs, 
                                bool useRandomCoords,double boxSizeMult,
                                bool randNegEig, unsigned int numZeroFail,
                                double pruneRmsThresh,
                                const std::map<int,RDGeom::Point3D>  *coordMap,
                                double optimizerForceTol,
                                bool ignoreSmoothingFailures,
                                double basinThresh){
      if(!mol.getNumAtoms()){
        throw ValueErrorException("molecule has no atoms");
      }

      INT_VECT fragMapping;
      std::vector<ROMOL_SPTR> molFrags=MolOps::getMolFrags(mol,true,&fragMapping);
      if(molFrags.size()>1 && coordMap){
        BOOST_LOG(rdWarningLog)<<"Constrained conformer generation (via the coordMap argument) does not work with molecules that have multiple fragments."<<std::endl;
        coordMap=0;
      }
      std::vector< Conformer * > confs;
      confs.reserve(numConfs);
      for(unsigned int i=0;i<numConfs;++i){
        confs.push_back(new Conformer(mol.getNumAtoms()));
      }
      boost::dynamic_bitset<> confsOk(numConfs);
      confsOk.set();

      if (clearConfs) {
        mol.clearConformers();
      }
      INT_VECT res;
      
      for(unsigned int fragIdx=0;fragIdx<molFrags.size();++fragIdx){
        ROMOL_SPTR piece=molFrags[fragIdx];
        unsigned int nAtoms = piece->getNumAtoms();
        DistGeom::BoundsMatrix *mat = new DistGeom::BoundsMatrix(nAtoms);
        DistGeom::BoundsMatPtr mmat(mat);
        initBoundsMat(mmat);
      
        double tol=0.0;
        setTopolBounds(*piece, mmat, true, false);
        if(coordMap){
          adjustBoundsMatFromCoordMap(mmat,nAtoms,coordMap);
          tol=0.05;
        }
        if (!DistGeom::triangleSmoothBounds(mmat,tol)) {
          // ok this bound matrix failed to triangle smooth - re-compute the bounds matrix 
          // without 15 bounds and with VDW scaling
          initBoundsMat(mmat);
          setTopolBounds(*piece, mmat, false, true);

          if(coordMap){
            adjustBoundsMatFromCoordMap(mmat,nAtoms,coordMap);
          }

          // try triangle smoothing again 
          if (!DistGeom::triangleSmoothBounds(mmat,tol)) {
            // ok, we're not going to be able to smooth this,
            if(ignoreSmoothingFailures){
              // proceed anyway with the more relaxed bounds matrix
              initBoundsMat(mmat);
              setTopolBounds(*piece, mmat, false, true);

              if(coordMap){
                adjustBoundsMatFromCoordMap(mmat,nAtoms,coordMap);
              }
            } else {
              BOOST_LOG(rdWarningLog)<<"Could not triangle bounds smooth molecule."<<std::endl;
              return res;
            }
          }
        }
#if 0
        for(unsigned int li=0;li<piece->getNumAtoms();++li){
          for(unsigned int lj=li+1;lj<piece->getNumAtoms();++lj){
            std::cerr<<" ("<<li<<","<<lj<<"): "<<mat->getLowerBound(li,lj)<<" -> "<<mat->getUpperBound(li,lj)<<std::endl;
          }
        }
#endif
        // find all the chiral centers in the molecule
        DistGeom::VECT_CHIRALSET chiralCenters;
        MolOps::assignStereochemistry(*piece);
        _findChiralSets(*piece, chiralCenters);

        // if we have any chiral centers or are using random coordinates, we will 
        // first embed the molecule in four dimensions, otherwise we will use 3D 
        bool fourD = false;
        if (useRandomCoords || chiralCenters.size() > 0) {
          fourD = true;
        }
        RDGeom::PointPtrVect positions;
        for (unsigned int i = 0; i < nAtoms; ++i) {
          if(fourD){
            positions.push_back(new RDGeom::PointND(4));
          } else {
            positions.push_back(new RDGeom::Point3D());
          }
        }
        for (unsigned int ci=0; ci<numConfs; ci++) {
          if(!confsOk[ci]){
            // if one of the fragments here has already failed, there's no
            // sense in embedding this one
            continue;
          }
          bool gotCoords = _embedPoints(positions, mmat,
                                        useRandomCoords,boxSizeMult,
                                        randNegEig, numZeroFail,
                                        optimizerForceTol,
                                        basinThresh, (ci+1)*seed,
                                        maxIterations, chiralCenters);
          if (gotCoords) {
            Conformer *conf = confs[ci];
            unsigned int fragAtomIdx=0;
            for (unsigned int i = 0; i < mol.getNumAtoms();++i){
              if(fragMapping[i]==static_cast<int>(fragIdx) ){
                conf->setAtomPos(i, RDGeom::Point3D((*positions[fragAtomIdx])[0],
                                                    (*positions[fragAtomIdx])[1],
                                                    (*positions[fragAtomIdx])[2]));
                ++fragAtomIdx;
              }
            }
          } else {
            confsOk[ci]=0;
          }
        }
        for (unsigned int i = 0; i < nAtoms; ++i) {
          delete positions[i];
        }
      }
      for(unsigned int ci=0;ci<confs.size();++ci){
        Conformer *conf = confs[ci];
        if(confsOk[ci]){
          // check if we are pruning away conformations and 
          // a closeby conformation has already been chosen :
          if (pruneRmsThresh > 0.0 && 
              !_isConfFarFromRest(mol, *conf, pruneRmsThresh)) { 
            delete conf;
          } else {
            int confId = (int)mol.addConformer(conf, true);
            res.push_back(confId);
          }
        } else {
          delete conf;
        }
      }
      return res;
    }
  }
}
    <|MERGE_RESOLUTION|>--- conflicted
+++ resolved
@@ -152,13 +152,8 @@
             boost::tie(beg,end) = mol.getAtomBonds(*ati);
             while (beg != end) {
               oatom = mol[*beg]->getOtherAtom(*ati);
-<<<<<<< HEAD
-              unsigned int rank;
-              oatom->getProp("_CIPRank", rank);
-=======
               int rank;
               oatom->getProp(common_properties::_CIPRank, rank);
->>>>>>> 540e7a60
               INT_PAIR rAid(rank, oatom->getIdx());
               nbrs.push_back(rAid);
               ++beg;
@@ -171,13 +166,8 @@
 
             std::sort(nbrs.begin(), nbrs.end());
             if (nbrs.size() < 4) {
-<<<<<<< HEAD
-              unsigned int rank;
-              (*ati)->getProp("_CIPRank", rank);
-=======
               int rank;
               (*ati)->getProp(common_properties::_CIPRank, rank);
->>>>>>> 540e7a60
               INT_PAIR rAid(rank, (*ati)->getIdx());
               nbrs.insert(nbrs.begin(), rAid); 
               includeSelf = true;
