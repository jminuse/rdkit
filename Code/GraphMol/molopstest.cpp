//  $Id$
// 
//   Copyright (C) 2002-2013 Greg Landrum and Rational Discovery LLC
//
//   @@ All Rights Reserved @@
//  This file is part of the RDKit.
//  The contents are covered by the terms of the BSD license
//  which is included in the file license.txt, found at the root
//  of the RDKit source tree.
//
#include <RDGeneral/utils.h>
#include <RDGeneral/Invariant.h>
#include <RDGeneral/RDLog.h>
#include <GraphMol/RDKitBase.h>
#include <GraphMol/RDKitQueries.h>
#include <GraphMol/Chirality.h>
#include <GraphMol/SmilesParse/SmilesParse.h>
#include <GraphMol/SmilesParse/SmilesWrite.h>
#include <GraphMol/SmilesParse/SmartsWrite.h>
#include <GraphMol/FileParsers/FileParsers.h>
#include <GraphMol/FileParsers/MolSupplier.h>
#include <GraphMol/FileParsers/MolWriters.h>
#include <GraphMol/Substruct/SubstructMatch.h>

#include <iostream>
#include <map>
#include <algorithm>
#include <boost/foreach.hpp>


#ifndef M_PI
#define M_PI           3.14159265358979323846
#endif

using namespace RDKit;
using namespace std;
RWMol _t;
typedef class ROMol Mol;

void test1(){
  string smi;
  Mol *m;
  INT_VECT iv;
  unsigned int count;
  std::vector<ROMOL_SPTR> frags;

  smi = "CCCC(=O)O";
  m = SmilesToMol(smi);
  CHECK_INVARIANT(m,"smiles parse failed");
  count = MolOps::getMolFrags(*m,iv);
  CHECK_INVARIANT(count==1,"bad frag count");
  frags = MolOps::getMolFrags(*m);
  CHECK_INVARIANT(frags.size()==1,"bad frag count");
  TEST_ASSERT(frags[0]->getNumAtoms()==6);
  delete m;

  smi = "CCCC(=O)[O-].[Na+]";
  m = SmilesToMol(smi);
  CHECK_INVARIANT(m,"smiles parse failed");
  count = MolOps::getMolFrags(*m,iv);
  CHECK_INVARIANT(count==2,"bad frag count");
  frags = MolOps::getMolFrags(*m);
  CHECK_INVARIANT(frags.size()==2,"bad frag count");
  TEST_ASSERT(frags[0]->getNumAtoms()==6);
  TEST_ASSERT(frags[1]->getNumAtoms()==1);
  frags = MolOps::getMolFrags(*m,true,&iv);
  CHECK_INVARIANT(frags.size()==2,"bad frag count");
  TEST_ASSERT(frags[0]->getNumAtoms()==6);
  TEST_ASSERT(frags[1]->getNumAtoms()==1);
  TEST_ASSERT(iv.size()==7);
  TEST_ASSERT(iv[0]==0)
    TEST_ASSERT(iv[6]==1)
    delete m;

  smi = "CCCC(=O)[O-].[Na+].[NH4+].[Cl-]";
  m = SmilesToMol(smi);
  CHECK_INVARIANT(m,"smiles parse failed");
  count = MolOps::getMolFrags(*m,iv);
  CHECK_INVARIANT(count==4,"bad frag count");
  frags = MolOps::getMolFrags(*m);
  CHECK_INVARIANT(frags.size()==4,"bad frag count");
  TEST_ASSERT(frags[0]->getNumAtoms()==6);
  TEST_ASSERT(frags[1]->getNumAtoms()==1);
  TEST_ASSERT(frags[2]->getNumAtoms()==1);
  TEST_ASSERT(frags[3]->getNumAtoms()==1);
  delete m;

};

void test2(){
  string smi;
  Mol *m;
  INT_VECT iv;
  int count;
  smi = "CCCC(=O)O";
  m = SmilesToMol(smi);
  CHECK_INVARIANT(m,"smiles parse failed");
  count = MolOps::getMolFrags(*m,iv);
  CHECK_INVARIANT(count==1,"bad frag count");
  CHECK_INVARIANT(iv[0]==0,"bad frag membership");
  CHECK_INVARIANT(iv[1]==0,"bad frag membership");
  CHECK_INVARIANT(iv[4]==0,"bad frag membership");
  CHECK_INVARIANT(iv[5]==0,"bad frag membership");
  delete m;

  smi = "CCCC(=O)[O-].[Na+]";
  m = SmilesToMol(smi);
  CHECK_INVARIANT(m,"smiles parse failed");
  count = MolOps::getMolFrags(*m,iv);
  CHECK_INVARIANT(count==2,"bad frag count");
  CHECK_INVARIANT(iv[0]==0,"bad frag membership");
  CHECK_INVARIANT(iv[1]==0,"bad frag membership");
  CHECK_INVARIANT(iv[4]==0,"bad frag membership");
  CHECK_INVARIANT(iv[5]==0,"bad frag membership");
  CHECK_INVARIANT(iv[6]==1,"bad frag membership");
  delete m;

};



void test3(){
  string smi;
  Mol *m;
  VECT_INT_VECT sssr;
  INT_VECT rings;
  int count;

  smi = "C1CC1";
  m = SmilesToMol(smi);
  TEST_ASSERT(m);
  TEST_ASSERT(m->getRingInfo()->numRings()==1);
  count = MolOps::findSSSR(*m,sssr);
  TEST_ASSERT(count==1);
  TEST_ASSERT(sssr[0].size()==3);
  TEST_ASSERT(m->getRingInfo()->numRings()==1);
  
  for(unsigned int i=0;i<m->getNumAtoms();i++){
    TEST_ASSERT(m->getRingInfo()->isAtomInRingOfSize(i,3));
    TEST_ASSERT(!m->getRingInfo()->isAtomInRingOfSize(i,4));
    TEST_ASSERT(m->getRingInfo()->numAtomRings(i)==1);
  }
  for(unsigned int i=0;i<m->getNumBonds();i++){
    TEST_ASSERT(m->getRingInfo()->isBondInRingOfSize(i,3));
    TEST_ASSERT(!m->getRingInfo()->isBondInRingOfSize(i,4));
    TEST_ASSERT(m->getRingInfo()->numBondRings(i)==1);
  }
  BOOST_LOG(rdInfoLog) << smi << "\n";
  delete m;
  
  smi = "C1CCC1";
  m = SmilesToMol(smi);
  TEST_ASSERT(m);
  TEST_ASSERT(m->getRingInfo()->numRings()==1);
  count = MolOps::findSSSR(*m,sssr);
  TEST_ASSERT(count==1);
  TEST_ASSERT(sssr[0].size()==4);
  TEST_ASSERT(m->getRingInfo()->numRings()==1);
  for(unsigned int i=0;i<m->getNumAtoms();i++){
    TEST_ASSERT(m->getRingInfo()->isAtomInRingOfSize(i,4));
    TEST_ASSERT(!m->getRingInfo()->isAtomInRingOfSize(i,3));
    TEST_ASSERT(m->getRingInfo()->numAtomRings(i)==1);
  }
  TEST_ASSERT(m->getRingInfo()->isBondInRingOfSize(0,4));
  TEST_ASSERT(m->getRingInfo()->numBondRings(0)==1);

  BOOST_LOG(rdInfoLog) << smi << "\n";
  delete m;


  smi = "C1CCCCCC1";
  m = SmilesToMol(smi);
  TEST_ASSERT(m);
  TEST_ASSERT(m->getRingInfo()->numRings()==1);
  count = MolOps::findSSSR(*m,sssr);
  TEST_ASSERT(count==1);
  TEST_ASSERT(sssr[0].size()==7);
  TEST_ASSERT(m->getRingInfo()->numRings()==1);
  for(unsigned int i=0;i<m->getNumAtoms();i++){
    TEST_ASSERT(m->getRingInfo()->isAtomInRingOfSize(i,7));
    TEST_ASSERT(m->getRingInfo()->numAtomRings(i)==1);
  }
  TEST_ASSERT(m->getRingInfo()->isBondInRingOfSize(0,7));
  TEST_ASSERT(m->getRingInfo()->numBondRings(0)==1);

  BOOST_LOG(rdInfoLog) << smi << "\n";
  delete m;



  smi = "C1C(CCC)CC(C(C)CCC(CC))CCC1";
  m = SmilesToMol(smi);
  TEST_ASSERT(m);
  count = MolOps::findSSSR(*m,sssr);
  TEST_ASSERT(count==1);
  TEST_ASSERT(sssr[0].size()==7);
  TEST_ASSERT(m->getRingInfo()->numAtomRings(0)==1);
  TEST_ASSERT(m->getRingInfo()->numBondRings(m->getBondBetweenAtoms(0,1)->getIdx()));
  TEST_ASSERT(!m->getRingInfo()->numBondRings(m->getBondBetweenAtoms(1,2)->getIdx()));
  BOOST_LOG(rdInfoLog) << smi << "\n";
  delete m;

  smi = "CC1CCC1";
  m = SmilesToMol(smi);
  TEST_ASSERT(m);
  count = MolOps::findSSSR(*m,sssr);
  TEST_ASSERT(count==1);
  TEST_ASSERT(sssr[0].size()==4);
  TEST_ASSERT(!m->getBondBetweenAtoms(0,1)->hasProp("ringMembership"));
  TEST_ASSERT(!m->getRingInfo()->numBondRings(m->getBondBetweenAtoms(0,1)->getIdx()));
  TEST_ASSERT(m->getRingInfo()->numBondRings(m->getBondBetweenAtoms(1,2)->getIdx()));
  BOOST_LOG(rdInfoLog) << smi << "\n";
  delete m;
  
  smi = "CC1C(C2)CCC2C1";
  m = SmilesToMol(smi);
  TEST_ASSERT(m);
  count = MolOps::findSSSR(*m, sssr);
  TEST_ASSERT(count==2)
    TEST_ASSERT(sssr[0].size()==5);
  TEST_ASSERT(sssr[1].size()==5);
  TEST_ASSERT(!m->getRingInfo()->isAtomInRingOfSize(0,5));
  TEST_ASSERT(m->getRingInfo()->numAtomRings(0)==0);
  TEST_ASSERT(m->getRingInfo()->isAtomInRingOfSize(1,5));
  TEST_ASSERT(m->getRingInfo()->numAtomRings(1)==1);
  TEST_ASSERT(m->getRingInfo()->isAtomInRingOfSize(2,5));
  TEST_ASSERT(m->getRingInfo()->numAtomRings(2)==2);
  BOOST_LOG(rdInfoLog) << smi << "\n";
  delete m;

  smi = "C(C1C2C3C41)(C2C35)C45"; // cubane
  //smi = "C1(C2C3C4C5C6C72)C3C4C5C6C71"; // from Figureras paper
  //smi = "C17C5C4C3C2C1C6C2C3C4C5C67"; 
  // we cannot use the sanitzation code, because that finds *symmetric*
  // rings, which will break this case:
  m = SmilesToMol(smi,0,0); 
  int bfs = MolOps::findSSSR(*m);
  TEST_ASSERT(bfs==5);
  BOOST_LOG(rdInfoLog) << "BFSR: " << bfs << "\n";
  VECT_INT_VECT bfrs;
  bfrs.resize(0);
  bfs = MolOps::symmetrizeSSSR(*m, bfrs);
  TEST_ASSERT(bfs==6);
  BOOST_LOG(rdInfoLog) << "BFSR: " << bfs << "\n";
  //VECT_INT_VECT_I ri;
  //for (ri == bfrs.begin(); ri != bfrs.end(); ri++) {
  for (unsigned int ri = 0; ri < bfrs.size(); ri++) {
    INT_VECT_I mi;
    INT_VECT bring = bfrs[ri];
    BOOST_LOG(rdInfoLog) << "( ";
    //for (mi = (*ri).begin(); mi != (*ri).end(); mi++) {
    for (mi = bring.begin(); mi != bring.end(); mi++) {
      BOOST_LOG(rdInfoLog) << " " << (*mi);
    }
    BOOST_LOG(rdInfoLog) << ")\n";
  }
  BOOST_LOG(rdInfoLog) << smi << "\n";
  
  delete m;
  

  smi = "C1CC2C1CCC2";
  m = SmilesToMol(smi);
  TEST_ASSERT(m);
  count = MolOps::findSSSR(*m,sssr);
  TEST_ASSERT(count==2);
  TEST_ASSERT(sssr[0].size()==4);
  TEST_ASSERT(sssr[1].size()==5);
  BOOST_LOG(rdInfoLog) << smi << "\n";
  delete m;

  smi = "C12=C3C=CC=C1C=CC2=CC=C3";
  BOOST_LOG(rdInfoLog) << "\n" << smi << "\n";
  m = SmilesToMol(smi,0,0);
  TEST_ASSERT(m);
  count = MolOps::findSSSR(*m,sssr);
  TEST_ASSERT(count==3);
  TEST_ASSERT(sssr[0].size()==6);
  TEST_ASSERT(sssr[1].size()==5);
  TEST_ASSERT(sssr[2].size()==6);
  BOOST_LOG(rdInfoLog) << smi << "\n";
  delete m;


  smi = "C1(O)C(O)C(O)C1O";
  m = SmilesToMol(smi,0,0);
  TEST_ASSERT(m);
  count = MolOps::findSSSR(*m,sssr);
  TEST_ASSERT(count==1);
  TEST_ASSERT(sssr[0].size()==4);
  for(unsigned i=0;i<m->getNumAtoms();i++){
    if(!(i%2)){
      TEST_ASSERT(m->getRingInfo()->numAtomRings(i)==1);
      TEST_ASSERT(m->getRingInfo()->isAtomInRingOfSize(i,4));
    } else {
      TEST_ASSERT(m->getRingInfo()->numAtomRings(i)==0);
    }
  }
  BOOST_LOG(rdInfoLog) << smi << "\n";
  delete m;

  // this molecule is from issue 134
  // it should come up with three rings
  smi = "SC(C3C1CC(C3)CC(C2S)(O)C1)2S";
  m = SmilesToMol(smi,0,0);
  TEST_ASSERT(m);
  count = MolOps::findSSSR(*m,sssr);
  TEST_ASSERT(count==3);
  TEST_ASSERT(sssr[0].size()==5);
  TEST_ASSERT(sssr[1].size()==6);
  TEST_ASSERT(sssr[2].size()==6);

  // this yet another painful case
  smi = "CC1=CC=C(C=C1)S(=O)(=O)O[CH]2[CH]3CO[CH](O3)[CH]4OC(C)(C)O[CH]24";
  m = SmilesToMol(smi,0,0);
  TEST_ASSERT(m);
  count = MolOps::findSSSR(*m,sssr);
  TEST_ASSERT(count==4);
  TEST_ASSERT(sssr[0].size()==6);
  TEST_ASSERT(sssr[1].size()==5);
  TEST_ASSERT(sssr[2].size()==5);
  TEST_ASSERT(sssr[3].size()==6);

  smi = "C1CC2C1C2";
  m = SmilesToMol(smi,0,0);
  TEST_ASSERT(m);
  count = MolOps::findSSSR(*m,sssr);
  TEST_ASSERT(count==2);
  TEST_ASSERT(sssr[0].size()==4);
  TEST_ASSERT(sssr[1].size()==3);

  TEST_ASSERT(m->getRingInfo()->numAtomRings(0)==1);
  TEST_ASSERT(m->getRingInfo()->isAtomInRingOfSize(0,4));

  TEST_ASSERT(m->getRingInfo()->numAtomRings(1)==1);
  TEST_ASSERT(m->getRingInfo()->isAtomInRingOfSize(1,4));

  TEST_ASSERT(m->getRingInfo()->numAtomRings(2)==2);
  TEST_ASSERT(m->getRingInfo()->isAtomInRingOfSize(2,3));
  TEST_ASSERT(m->getRingInfo()->isAtomInRingOfSize(2,4));

  TEST_ASSERT(m->getRingInfo()->numAtomRings(3)==2);
  TEST_ASSERT(m->getRingInfo()->isAtomInRingOfSize(3,4));
  TEST_ASSERT(m->getRingInfo()->isAtomInRingOfSize(3,3));

  TEST_ASSERT(m->getRingInfo()->numAtomRings(4)==1);
  TEST_ASSERT(!m->getRingInfo()->isAtomInRingOfSize(4,4));
  TEST_ASSERT(m->getRingInfo()->isAtomInRingOfSize(4,3));
  delete m;

  // This is a test of Issue 217
  smi = "C=C1C2CC1C2";
  m = SmilesToMol(smi,0,0);
  TEST_ASSERT(m);
  count = MolOps::findSSSR(*m,sssr);
  TEST_ASSERT(count==2);
  TEST_ASSERT(sssr[0].size()==4);
  TEST_ASSERT(sssr[1].size()==4);
  count = MolOps::symmetrizeSSSR(*m,sssr);
  TEST_ASSERT(count==3);
  TEST_ASSERT(sssr[0].size()==4);
  TEST_ASSERT(sssr[1].size()==4);
  TEST_ASSERT(sssr[2].size()==4);

  TEST_ASSERT(m->getRingInfo()->numAtomRings(0)==0);
  TEST_ASSERT(m->getRingInfo()->numAtomRings(1)==2);
  TEST_ASSERT(m->getRingInfo()->isAtomInRingOfSize(1,4));
  TEST_ASSERT(m->getRingInfo()->numAtomRings(2)==3);
  TEST_ASSERT(m->getRingInfo()->isAtomInRingOfSize(2,4));
  TEST_ASSERT(m->getRingInfo()->numAtomRings(3)==2);
  TEST_ASSERT(m->getRingInfo()->isAtomInRingOfSize(3,4));
  TEST_ASSERT(m->getRingInfo()->numAtomRings(4)==3);
  TEST_ASSERT(m->getRingInfo()->isAtomInRingOfSize(4,4));
  delete m;




}



void test4(){
  string smi;
  Mol *m;
  INT_VECT iv;
  VECT_INT_VECT sssr;
  smi = "CC";
  m = SmilesToMol(smi);
  TEST_ASSERT(m);
  double *adjMat = MolOps::getAdjacencyMatrix(*m);
  TEST_ASSERT(adjMat);
  TEST_ASSERT(adjMat[0]==0);
  TEST_ASSERT(adjMat[1]==1);
  TEST_ASSERT(adjMat[2]==1);
  TEST_ASSERT(adjMat[3]==0);
  adjMat = MolOps::getAdjacencyMatrix(*m);
  TEST_ASSERT(adjMat);
  TEST_ASSERT(adjMat[0]==0);
  TEST_ASSERT(adjMat[1]==1);
  TEST_ASSERT(adjMat[2]==1);
  TEST_ASSERT(adjMat[3]==0);
}

void test5(){
  string smi;
  Mol *m;
  VECT_INT_VECT sssr;

  int count; 
  smi = "C1C4C5C3C(=O)C2C5C1C2C34";
  m = SmilesToMol(smi,0,0);
  count = MolOps::findSSSR(*m,sssr);
  BOOST_LOG(rdInfoLog) << "Count: " << count << "\n";
  CHECK_INVARIANT(count==5,"");

  smi = "C1C(C2)CCC2C1";
  m = SmilesToMol(smi);
  count = MolOps::findSSSR(*m,sssr);
  CHECK_INVARIANT(count==2,"");
}

/*
  void test6(){
  string smi;
  Mol *m;
  VECT_INT_VECT sssr;

  int c1,c2;
  smi = "C1(Cl)C(Cl)C1Cl";
  m = SmilesToMol(smi);
  INT_SET ringAtoms,ringBonds;
  //boost::tie(c1,c2) = MolOps::findRingAtomsAndBonds(*m,ringAtoms,ringBonds);
  
  CHECK_INVARIANT(c1==3,"bad nRingAtoms");
  CHECK_INVARIANT(ringAtoms.count(0)==1,"bad RingAtoms");
  CHECK_INVARIANT(ringAtoms.count(1)==0,"bad RingAtoms");
  CHECK_INVARIANT(ringAtoms.count(2)==1,"bad RingAtoms");
  CHECK_INVARIANT(ringAtoms.count(3)==0,"bad RingAtoms");
  CHECK_INVARIANT(ringAtoms.count(4)==1,"bad RingAtoms");
  CHECK_INVARIANT(ringAtoms.count(5)==0,"bad RingAtoms");
  
  CHECK_INVARIANT(c2==3,"bad nRingBonds");
  CHECK_INVARIANT(ringBonds.count(0)==0,"");
  CHECK_INVARIANT(ringBonds.count(1)==1,"");
  CHECK_INVARIANT(ringBonds.count(2)==0,"");
  CHECK_INVARIANT(ringBonds.count(3)==1,"");
  CHECK_INVARIANT(ringBonds.count(4)==0,"");
  CHECK_INVARIANT(ringBonds.count(5)==1,"");

  
  }
*/

void test7(){
#if 0
  string smi;
  Mol *m;
  INT_VECT tree;
#if 1
  smi = "C(CO)OCC";
  m = SmilesToMol(smi);
  MolOps::findSpanningTree(*m,tree);
  CHECK_INVARIANT(tree.size()==5,"bad mst");
  delete m;

  smi = "C1CC1";
  m = SmilesToMol(smi);
  MolOps::findSpanningTree(*m,tree);
  CHECK_INVARIANT(tree.size()==2,"bad mst");
  delete m;

  smi = "C1C=C1";
  m = SmilesToMol(smi);
  MolOps::findSpanningTree(*m,tree);
  CHECK_INVARIANT(tree.size()==2,"bad mst");
  CHECK_INVARIANT(std::find(tree.begin(),tree.end(),1)==tree.end(),"bogus idx in mst");
  delete m;
#endif
  
  smi = "C1C=CC=CC=1";
  m = SmilesToMol(smi);
  MolOps::findSpanningTree(*m,tree);
  CHECK_INVARIANT(tree.size()==5,"bad mst");
  delete m;


  smi = "C1C(=CC1)";
  m = SmilesToMol(smi);
  MolOps::findSpanningTree(*m,tree);
  CHECK_INVARIANT(tree.size()==3,"bad mst");
  delete m;


  smi = "C1C(C=C1)";
  m = SmilesToMol(smi);
  MolOps::findSpanningTree(*m,tree);
  CHECK_INVARIANT(tree.size()==3,"bad mst");
  delete m;

  smi = "C1C(C2)CCC2C1";
  m = SmilesToMol(smi);
  MolOps::findSpanningTree(*m,tree);
  CHECK_INVARIANT(tree.size()==6,"bad mst");
  delete m;

  smi = "C1C2CC3CCCCC3CC2CCC1";
  m = SmilesToMol(smi);
  MolOps::findSpanningTree(*m,tree);
  CHECK_INVARIANT(tree.size()==13,"bad mst");
  delete m;
#endif
}

void test8()
{
  BOOST_LOG(rdInfoLog) << "-----------------------\n Testing Hydrogen Ops" << std::endl;
  ROMol *m,*m2,*m3;
  INT_VECT tree;

  std::string smi = "CCC";
  m = SmilesToMol(smi);
  CHECK_INVARIANT(m,"");
  CHECK_INVARIANT(m->getNumAtoms()==3,"");

  //BOOST_LOG(rdInfoLog) << "1" << std::endl;
  m2 = MolOps::addHs(*m);
  CHECK_INVARIANT(m2->getNumAtoms()==11,"");

  smi = "CC(=O)[OH]";
  delete m;
  m = SmilesToMol(smi);
  CHECK_INVARIANT(m,"");
  CHECK_INVARIANT(m->getNumAtoms()==4,"");

  //BOOST_LOG(rdInfoLog) << "2" << std::endl;
  delete m2;
  m2 = MolOps::addHs(*m,true);
  CHECK_INVARIANT(m2->getNumAtoms()==5,"");

  
  //BOOST_LOG(rdInfoLog) << "3" << std::endl;
  m3 = MolOps::addHs(*m2,false);
  CHECK_INVARIANT(m3->getNumAtoms()==8,"");

  //BOOST_LOG(rdInfoLog) << "4" << std::endl;
  delete m2;
  m2 = MolOps::addHs(*m,false);
  CHECK_INVARIANT(m2->getNumAtoms()==8,"");
  delete m3;
  // remove all
  //BOOST_LOG(rdInfoLog) << "5" << std::endl;
  m3 = MolOps::removeHs(*m2,false);
  CHECK_INVARIANT(m3->getNumAtoms()==4,"");
  delete m3;
  // remove only implicit
  //BOOST_LOG(rdInfoLog) << "6" << std::endl;
  m3 = MolOps::removeHs(*m2,true);
  CHECK_INVARIANT(m3->getNumAtoms()==5,"");

  //BOOST_LOG(rdInfoLog) << "7" << std::endl;
  // remove all after removing only implicit
  MolOps::removeHs(static_cast<RWMol &>(*m3),false);
  CHECK_INVARIANT(m3->getNumAtoms()==4,"");

  // this test is also done in the same order in the python tests:
  delete m;
  m = SmilesToMol(smi);
  CHECK_INVARIANT(m,"");
  CHECK_INVARIANT(m->getNumAtoms()==4,"");

  delete m2;
  m2 = MolOps::addHs(*m,true);
  CHECK_INVARIANT(m2->getNumAtoms()==5,"");
  //BOOST_LOG(rdInfoLog) << "8" << std::endl;
  m3 = MolOps::removeHs(*m2,true);
  CHECK_INVARIANT(m3->getNumAtoms()==5,"");
  delete m3;
  //BOOST_LOG(rdInfoLog) << "9" << std::endl;
  m3 = MolOps::removeHs(*m2,false);
  CHECK_INVARIANT(m3->getNumAtoms()==4,"");

  delete m2;
  //BOOST_LOG(rdInfoLog) << "10" << std::endl;
  m2 = MolOps::addHs(*m,false);
  CHECK_INVARIANT(m2->getNumAtoms()==8,"");
  delete m3;
  //BOOST_LOG(rdInfoLog) << "11" << std::endl;
  m3 = MolOps::removeHs(*m2,true);
  CHECK_INVARIANT(m3->getNumAtoms()==5,"");
  delete m3;
  //BOOST_LOG(rdInfoLog) << "12" << std::endl;
  m3 = MolOps::removeHs(*m2,false);
  CHECK_INVARIANT(m3->getNumAtoms()==4,"");


  // related to RDTrack Issues 109 and 110:
  smi = "C1C=C([C@H](N)C(=O)N[C@@]2([H])[C@]3([H])SC(C)(C)[C@@H](C(=O)O)N3C(=O)2)C=CC=1";
  delete m;
  m = SmilesToMol(smi);
  CHECK_INVARIANT(m,"");
  CHECK_INVARIANT(m->getNumAtoms()==24,"");
  delete m3;
  //BOOST_LOG(rdInfoLog) << "13" << std::endl;
  m3 = MolOps::removeHs(*m,false);
  CHECK_INVARIANT(m3->getNumAtoms()==24,"");


  // RDTrack Issue 130:
  delete m;
  smi = "[H][N+]([H])([H])[H]";
  m = SmilesToMol(smi,false,false);
  CHECK_INVARIANT(m,"");
  CHECK_INVARIANT(m->getNumAtoms()==5,"");
  delete m2;
  //BOOST_LOG(rdInfoLog) << "14" << std::endl;
  m2 = MolOps::removeHs(*m,0,false);
  CHECK_INVARIANT(m2->getNumAtoms()==1,"");
  delete m;
  smi = "[H][N+]([H])([H])[H]";
  m = SmilesToMol(smi);
  CHECK_INVARIANT(m,"");
  CHECK_INVARIANT(m->getNumAtoms()==1,"");


  delete m;
  smi = "[H][H]";
  m = SmilesToMol(smi,false,false);
  CHECK_INVARIANT(m,"");
  CHECK_INVARIANT(m->getNumAtoms()==2,"");
  delete m2;
  //BOOST_LOG(rdInfoLog) << "15" << std::endl;
  m2 = MolOps::removeHs(*m,0,false);
  CHECK_INVARIANT(m2->getNumAtoms()==2,"");

  std::string sma;
  delete m;
  smi = "CC";
  m = SmartsToMol(smi);
  MolOps::sanitizeMol(*((RWMol *)m));
  TEST_ASSERT(m);
  TEST_ASSERT(m->getNumAtoms()==2);
  sma = SmartsWrite::GetAtomSmarts(static_cast<const QueryAtom *>(m->getAtomWithIdx(0)));
  TEST_ASSERT(sma=="C");

  delete m2;
  //BOOST_LOG(rdInfoLog) << "16" << std::endl;
  m2 = MolOps::addHs(*m);
  TEST_ASSERT(m2->getNumAtoms()==8);
  sma = SmartsWrite::GetAtomSmarts(static_cast<const QueryAtom *>(m2->getAtomWithIdx(0)));
  TEST_ASSERT(sma=="C");

  delete m;
  //BOOST_LOG(rdInfoLog) << "17" << std::endl;
  m = MolOps::mergeQueryHs(*m2);
  TEST_ASSERT(m->getNumAtoms()==2);
  sma = SmartsWrite::GetAtomSmarts(static_cast<const QueryAtom *>(m->getAtomWithIdx(0)));
  //BOOST_LOG(rdInfoLog) << "sma: " << sma<<std::endl;
  // this was sf.net issue 3415204:
  TEST_ASSERT(sma=="[C&!H0&!H1&!H2]");

  // RDTrack Issue 1228:
  delete m;
  smi = "c1c[nH]cc1";
  m = SmilesToMol(smi);
  CHECK_INVARIANT(m,"");
  CHECK_INVARIANT(m->getNumAtoms()==5,"");
  delete m2;
  //BOOST_LOG(rdInfoLog) << "18" << std::endl;
  m2 = MolOps::addHs(*m,false,false);
  CHECK_INVARIANT(m2->getNumAtoms()==10,"");
  delete m;
  //BOOST_LOG(rdInfoLog) << "19" << std::endl;
  m = MolOps::removeHs(*m2);
  CHECK_INVARIANT(m,"");
  CHECK_INVARIANT(m->getNumAtoms()==5,"");


  // labelling:
  delete m;
  smi = "c1cn([H])cc1";
  m = SmilesToMol(smi);
  CHECK_INVARIANT(m,"");
  CHECK_INVARIANT(m->getNumAtoms()==5,"");
  delete m2;
  //BOOST_LOG(rdInfoLog) << "19" << std::endl;
  m2 = MolOps::removeHs(*m);
  CHECK_INVARIANT(m,"");
  CHECK_INVARIANT(m->getNumAtoms()==5,"");

  delete m;
  smi = "c1cn([2H])cc1";
  m = SmilesToMol(smi);
  CHECK_INVARIANT(m,"");
  CHECK_INVARIANT(m->getNumAtoms()==6,"");
  delete m2;
  //BOOST_LOG(rdInfoLog) << "19" << std::endl;
  m2 = MolOps::removeHs(*m);
  CHECK_INVARIANT(m,"");
  CHECK_INVARIANT(m->getNumAtoms()==6,"");
  delete m;
  delete m2;

  smi = "CC[H]";
  m = SmilesToMol(smi,false,false);
  TEST_ASSERT(m);
  TEST_ASSERT(m->getNumAtoms()==3);
  m2 = MolOps::mergeQueryHs(*m);
  TEST_ASSERT(m2->getNumAtoms()==2);
  TEST_ASSERT(!m->getAtomWithIdx(1)->hasQuery());
  TEST_ASSERT(m2->getAtomWithIdx(1)->hasQuery());
  delete m;
  delete m2;

  // sf.net issue 3415206
  smi = "CO[H]";
  m = SmilesToMol(smi,false,false);
  TEST_ASSERT(m);
  TEST_ASSERT(m->getNumAtoms()==3);
  m2 = MolOps::mergeQueryHs(*m);
  TEST_ASSERT(m2->getNumAtoms()==2);
  sma = SmartsWrite::GetAtomSmarts(static_cast<const QueryAtom *>(m2->getAtomWithIdx(1)));
  //BOOST_LOG(rdInfoLog) << "sma: " << sma<<std::endl;
  TEST_ASSERT(sma=="[#8&!H0]");
  delete m;
  delete m2;

  smi = "CN([H])[H]";
  m = SmilesToMol(smi,false,false);
  TEST_ASSERT(m);
  TEST_ASSERT(m->getNumAtoms()==4);
  m2 = MolOps::mergeQueryHs(*m);
  TEST_ASSERT(m2->getNumAtoms()==2);
  sma = SmartsWrite::GetAtomSmarts(static_cast<const QueryAtom *>(m2->getAtomWithIdx(1)));
  //BOOST_LOG(rdInfoLog) << "sma: " << sma<<std::endl;
  TEST_ASSERT(sma=="[#7&!H0&!H1]");
  delete m;
  delete m2;

  BOOST_LOG(rdInfoLog) << "Finished" << std::endl;
}


void test9()
{
  BOOST_LOG(rdInfoLog) << "-----------------------\n Testing Distance Matrix Operations" << std::endl;
  ROMol *m;
  std::string smi = "CC=C";
  m = SmilesToMol(smi);
  TEST_ASSERT(m);
  TEST_ASSERT(m->getNumAtoms()==3);
  double *dMat;
  dMat = MolOps::getDistanceMat(*m,false,false);
  TEST_ASSERT(dMat);
  TEST_ASSERT(dMat[0]==0.0);
  TEST_ASSERT(dMat[1]==1.0);
  TEST_ASSERT(dMat[2]==2.0);
  TEST_ASSERT(dMat[3]==1.0);
  TEST_ASSERT(dMat[4]==0.0);
  TEST_ASSERT(dMat[5]==1.0);
  TEST_ASSERT(dMat[6]==2.0);
  TEST_ASSERT(dMat[7]==1.0);
  TEST_ASSERT(dMat[8]==0.0);

  dMat = MolOps::getDistanceMat(*m,false,false);
  TEST_ASSERT(dMat);
  TEST_ASSERT(dMat[0]==0.0);
  TEST_ASSERT(dMat[1]==1.0);
  TEST_ASSERT(dMat[2]==2.0);
  TEST_ASSERT(dMat[3]==1.0);
  TEST_ASSERT(dMat[4]==0.0);
  TEST_ASSERT(dMat[5]==1.0);
  TEST_ASSERT(dMat[6]==2.0);
  TEST_ASSERT(dMat[7]==1.0);
  TEST_ASSERT(dMat[8]==0.0);

  // test Issue328:
  dMat = MolOps::getDistanceMat(*m,true,false);
  TEST_ASSERT(dMat);
  TEST_ASSERT(dMat[0]==0.0);
  TEST_ASSERT(dMat[1]==1.0);
  TEST_ASSERT(dMat[2]==1.5);
  TEST_ASSERT(dMat[3]==1.0);
  TEST_ASSERT(dMat[4]==0.0);
  TEST_ASSERT(dMat[5]==0.5);
  TEST_ASSERT(dMat[6]==1.5);
  TEST_ASSERT(dMat[7]==0.5);
  TEST_ASSERT(dMat[8]==0.0);


  dMat = MolOps::getDistanceMat(*m,false,false);
  TEST_ASSERT(dMat);
  TEST_ASSERT(dMat[0]==0.0);
  TEST_ASSERT(dMat[1]==1.0);
  TEST_ASSERT(dMat[2]==2.0);
  TEST_ASSERT(dMat[3]==1.0);
  TEST_ASSERT(dMat[4]==0.0);
  TEST_ASSERT(dMat[5]==1.0);
  TEST_ASSERT(dMat[6]==2.0);
  TEST_ASSERT(dMat[7]==1.0);
  TEST_ASSERT(dMat[8]==0.0);
  
  BOOST_LOG(rdInfoLog) << "Finished" << std::endl;
}

void test10()
{
  BOOST_LOG(rdInfoLog) << "-----------------------\n Testing Atom Ranking" << std::endl;
  ROMol *m;
  std::string smi = "FC(Cl)(Br)C";
  m = SmilesToMol(smi);
  TEST_ASSERT(m);

  INT_VECT ranks;
  ranks.resize(m->getNumAtoms());
  Chirality::assignAtomCIPRanks(*m,ranks);

  int cip1,cip2;
  TEST_ASSERT(m->getAtomWithIdx(0)->hasProp("_CIPRank"));
  m->getAtomWithIdx(0)->getProp("_CIPRank",cip1);
  TEST_ASSERT(cip1==ranks[0]);
  TEST_ASSERT(m->getAtomWithIdx(2)->hasProp("_CIPRank"));
  m->getAtomWithIdx(2)->getProp("_CIPRank",cip2);
  TEST_ASSERT(cip2==ranks[2]);
  TEST_ASSERT(cip1<cip2);
  TEST_ASSERT(m->getAtomWithIdx(4)->hasProp("_CIPRank"));
  m->getAtomWithIdx(4)->getProp("_CIPRank",cip2);
  TEST_ASSERT(cip1>cip2);
  m->getAtomWithIdx(2)->getProp("_CIPRank",cip1);
  TEST_ASSERT(m->getAtomWithIdx(3)->hasProp("_CIPRank"));
  m->getAtomWithIdx(3)->getProp("_CIPRank",cip2);
  TEST_ASSERT(cip1<cip2);
  
  delete m;
  smi = "FC(Cl)(Br)C(F)(F)F";
  m = SmilesToMol(smi);
  TEST_ASSERT(m);
  ranks.resize(m->getNumAtoms());
  Chirality::assignAtomCIPRanks(*m,ranks);
  for(unsigned int i=0;i<m->getNumAtoms();i++){
    int cip;
    TEST_ASSERT(m->getAtomWithIdx(i)->hasProp("_CIPRank"));
    m->getAtomWithIdx(i)->getProp("_CIPRank",cip);
  }
  
  BOOST_LOG(rdInfoLog) << "Finished" << std::endl;
}


void test11()
{
  BOOST_LOG(rdInfoLog) << "-----------------------\n Testing CIP chirality" << std::endl;
  ROMol *m;
  std::string cip;
  std::string smi = "F[C@]([C@])(Cl)Br";

  m = SmilesToMol(smi);
  TEST_ASSERT(m);
  MolOps::assignStereochemistry(*m,true);
  // make sure the cleanup worked:
  TEST_ASSERT(m->getAtomWithIdx(2)->getChiralTag()==Atom::CHI_UNSPECIFIED);

  TEST_ASSERT(!(m->getAtomWithIdx(0)->hasProp("_CIPCode")));
  TEST_ASSERT(m->getAtomWithIdx(1)->hasProp("_CIPCode"));
  TEST_ASSERT(!(m->getAtomWithIdx(2)->hasProp("_CIPCode")));
  m->getAtomWithIdx(1)->getProp("_CIPCode",cip);
  TEST_ASSERT(cip=="R");


  delete m;
  smi = "F[C@H](C)C";
  m = SmilesToMol(smi);
  TEST_ASSERT(m);
  MolOps::assignStereochemistry(*m,true);
  TEST_ASSERT(m->getAtomWithIdx(1)->getChiralTag()==Atom::CHI_UNSPECIFIED);
  TEST_ASSERT(!(m->getAtomWithIdx(0)->hasProp("_CIPCode")));
  TEST_ASSERT(!(m->getAtomWithIdx(1)->hasProp("_CIPCode")));
  TEST_ASSERT(!(m->getAtomWithIdx(2)->hasProp("_CIPCode")));
  // test Issue 194:
  TEST_ASSERT(m->getAtomWithIdx(1)->getNumExplicitHs()==0);


  delete m;
  smi = "F[C@]1CC(Cl)C1";
  m = SmilesToMol(smi);
  TEST_ASSERT(m);
  MolOps::assignStereochemistry(*m,true);
  TEST_ASSERT(m->getAtomWithIdx(1)->getChiralTag()==Atom::CHI_UNSPECIFIED);
  TEST_ASSERT(!(m->getAtomWithIdx(1)->hasProp("_CIPCode")));

  delete m;
  smi = "F[C@H]1C(Cl)CC1";
  m = SmilesToMol(smi);
  TEST_ASSERT(m);
  MolOps::assignStereochemistry(*m,true);
  TEST_ASSERT(m->getAtomWithIdx(1)->getChiralTag()!=Atom::CHI_UNSPECIFIED);
  TEST_ASSERT(m->getAtomWithIdx(1)->hasProp("_CIPCode"));

  delete m;
  smi = "F[C@@](C)(Cl)Br";
  m = SmilesToMol(smi);
  TEST_ASSERT(m);
  MolOps::assignStereochemistry(*m,true);
  TEST_ASSERT(!(m->getAtomWithIdx(0)->hasProp("_CIPCode")));
  TEST_ASSERT(m->getAtomWithIdx(1)->hasProp("_CIPCode"));
  TEST_ASSERT(!(m->getAtomWithIdx(2)->hasProp("_CIPCode")));
  m->getAtomWithIdx(1)->getProp("_CIPCode",cip);
  TEST_ASSERT(cip=="S");

  delete m;
  smi = "F[C@](Br)(C)Cl";
  m = SmilesToMol(smi);
  TEST_ASSERT(m);
  MolOps::assignStereochemistry(*m,true);
  TEST_ASSERT(m->getAtomWithIdx(1)->hasProp("_CIPCode"));
  m->getAtomWithIdx(1)->getProp("_CIPCode",cip);
  TEST_ASSERT(cip=="R");
  delete m;
  smi = "F[C@](Cl)(Br)C";
  m = SmilesToMol(smi);
  TEST_ASSERT(m);
  MolOps::assignStereochemistry(*m,true);
  TEST_ASSERT(m->getAtomWithIdx(1)->hasProp("_CIPCode"));
  m->getAtomWithIdx(1)->getProp("_CIPCode",cip);
  TEST_ASSERT(cip=="R");

  delete m;
  smi = "FC(F)(F)[C@](Br)(F)C(Cl)(Cl)Cl";
  m = SmilesToMol(smi);
  TEST_ASSERT(m);
  MolOps::assignStereochemistry(*m,true);
  TEST_ASSERT(m->getAtomWithIdx(4)->hasProp("_CIPCode"));
  m->getAtomWithIdx(4)->getProp("_CIPCode",cip);
  TEST_ASSERT(cip=="R");

  delete m;
  smi = "C[C@](C=C)(F)Br";
  m = SmilesToMol(smi);
  TEST_ASSERT(m);
  MolOps::assignStereochemistry(*m,true);
  TEST_ASSERT(m->getAtomWithIdx(1)->hasProp("_CIPCode"));
  m->getAtomWithIdx(1)->getProp("_CIPCode",cip);
  TEST_ASSERT(cip=="S");

  delete m;
  smi = "CC[C@](C=C)(F)Br";
  m = SmilesToMol(smi);
  TEST_ASSERT(m);
  MolOps::assignStereochemistry(*m,true);
  TEST_ASSERT(m->getAtomWithIdx(2)->hasProp("_CIPCode"));
  m->getAtomWithIdx(2)->getProp("_CIPCode",cip);
  TEST_ASSERT(cip=="S");
  delete m;
  smi = "[CH2-][C@](C)(F)Br";
  m = SmilesToMol(smi);
  TEST_ASSERT(m);
  MolOps::assignStereochemistry(*m,true);
  TEST_ASSERT(m->getAtomWithIdx(1)->hasProp("_CIPCode"));
  m->getAtomWithIdx(1)->getProp("_CIPCode",cip);
  TEST_ASSERT(cip=="S");

  delete m;
  smi = "F[C@]([H])(Cl)Br";
  m = SmilesToMol(smi);
  TEST_ASSERT(m);
  MolOps::assignStereochemistry(*m,true);
  TEST_ASSERT(m->getAtomWithIdx(1)->hasProp("_CIPCode"));
  m->getAtomWithIdx(1)->getProp("_CIPCode",cip);
  TEST_ASSERT(cip=="R");

  delete m;
  smi = "[C@H](Cl)(F)Br";
  m = SmilesToMol(smi);
  TEST_ASSERT(m);
  MolOps::assignStereochemistry(*m,true);
  TEST_ASSERT(m->getAtomWithIdx(0)->hasProp("_CIPCode"));
  m->getAtomWithIdx(0)->getProp("_CIPCode",cip);
  TEST_ASSERT(cip=="R");

  delete m;
  smi = "[C@]([H])(Cl)(F)Br";
  m = SmilesToMol(smi);
  TEST_ASSERT(m);
  MolOps::assignStereochemistry(*m,true);
  TEST_ASSERT(m->getAtomWithIdx(0)->hasProp("_CIPCode"));
  m->getAtomWithIdx(0)->getProp("_CIPCode",cip);
  TEST_ASSERT(cip=="R");

  delete m;
  smi = "F[C@H](Cl)Br";
  m = SmilesToMol(smi);
  TEST_ASSERT(m);
  MolOps::assignStereochemistry(*m,true);
  TEST_ASSERT(m->getAtomWithIdx(1)->hasProp("_CIPCode"));
  m->getAtomWithIdx(1)->getProp("_CIPCode",cip);
  TEST_ASSERT(cip=="R");
  
  delete m;
  smi = "CC[C@H](C=C)C";
#ifdef VERBOSE_CANON
  BOOST_LOG(rdDebugLog) << " ----------------- ------------- ----------------" << std::endl;
  BOOST_LOG(rdDebugLog) << "\t>" << smi << std::endl;
#endif
  m = SmilesToMol(smi);
  TEST_ASSERT(m);
  MolOps::assignStereochemistry(*m,true);
  TEST_ASSERT(m->getAtomWithIdx(2)->hasProp("_CIPCode"));
  m->getAtomWithIdx(2)->getProp("_CIPCode",cip);
  TEST_ASSERT(cip=="R");

  delete m;
  smi = "OC[C@H](C=C)C";
#ifdef VERBOSE_CANON
  BOOST_LOG(rdDebugLog) << " ----------------- ------------- ----------------" << std::endl;
  BOOST_LOG(rdDebugLog) << "\t>" << smi << std::endl;
#endif
  m = SmilesToMol(smi);
  TEST_ASSERT(m);
  MolOps::assignStereochemistry(*m,true);
  TEST_ASSERT(m->getAtomWithIdx(2)->hasProp("_CIPCode"));
  m->getAtomWithIdx(2)->getProp("_CIPCode",cip);
  TEST_ASSERT(cip=="S");

  delete m;
  smi = "CC[C@H](C=C)O";
#ifdef VERBOSE_CANON
  BOOST_LOG(rdDebugLog) << " ----------------- ------------- ----------------" << std::endl;
  BOOST_LOG(rdDebugLog) << "\t>" << smi << std::endl;
#endif
  m = SmilesToMol(smi);
  TEST_ASSERT(m);
  MolOps::assignStereochemistry(*m,true);
  TEST_ASSERT(m->getAtomWithIdx(2)->hasProp("_CIPCode"));
  m->getAtomWithIdx(2)->getProp("_CIPCode",cip);
  TEST_ASSERT(cip=="R");

  delete m;
  smi = "OC[C@H](C=C)O";
#ifdef VERBOSE_CANON
  BOOST_LOG(rdDebugLog) << " ----------------- ------------- ----------------" << std::endl;
  BOOST_LOG(rdDebugLog) << "\t>" << smi << std::endl;
#endif
  m = SmilesToMol(smi);
  TEST_ASSERT(m);
  MolOps::assignStereochemistry(*m,true);
  TEST_ASSERT(m->getAtomWithIdx(2)->hasProp("_CIPCode"));
  m->getAtomWithIdx(2)->getProp("_CIPCode",cip);
  TEST_ASSERT(cip=="S");

  delete m;
  smi = "C[C@H]1C[C@H](C=C1)N";
#ifdef VERBOSE_CANON
  BOOST_LOG(rdDebugLog) << " ----------------- ------------- ----------------" << std::endl;
  BOOST_LOG(rdDebugLog) << "\t>" << smi << std::endl;
#endif
  m = SmilesToMol(smi);
  TEST_ASSERT(m);
  MolOps::assignStereochemistry(*m,true);
  TEST_ASSERT(m->getAtomWithIdx(1)->hasProp("_CIPCode"));
  m->getAtomWithIdx(1)->getProp("_CIPCode",cip);
  TEST_ASSERT(cip=="S");
  TEST_ASSERT(m->getAtomWithIdx(3)->hasProp("_CIPCode"));
  m->getAtomWithIdx(3)->getProp("_CIPCode",cip);
  TEST_ASSERT(cip=="R");

  // a couple random molecules from the BBB data set
  delete m;
  smi = "OC[C@H]1C[C@@H](N2C=NC3=C2N=C(N)N=C3NC4CC4)C=C1";
#ifdef VERBOSE_CANON
  BOOST_LOG(rdDebugLog) << " ----------------- ------------- ----------------" << std::endl;
  BOOST_LOG(rdDebugLog) << "\t>" << smi << std::endl;
#endif
  m = SmilesToMol(smi);
  TEST_ASSERT(m);
  MolOps::assignStereochemistry(*m,true);
  TEST_ASSERT(m->getAtomWithIdx(2)->hasProp("_CIPCode"));
  m->getAtomWithIdx(2)->getProp("_CIPCode",cip);
  TEST_ASSERT(cip=="S");
  TEST_ASSERT(m->getAtomWithIdx(4)->hasProp("_CIPCode"));
  m->getAtomWithIdx(4)->getProp("_CIPCode",cip);
  TEST_ASSERT(cip=="R");



  delete m;
  smi = "N[C@H]1O[C@@H](SC1)CO";
#ifdef VERBOSE_CANON
  BOOST_LOG(rdDebugLog) << " ----------------- ------------- ----------------" << std::endl;
  BOOST_LOG(rdDebugLog) << "\t>" << smi << std::endl;
#endif
  m = SmilesToMol(smi);
  TEST_ASSERT(m);
  MolOps::assignStereochemistry(*m,true);
  TEST_ASSERT(m->getAtomWithIdx(1)->hasProp("_CIPCode"));
  m->getAtomWithIdx(1)->getProp("_CIPCode",cip);
  TEST_ASSERT(cip=="S");
  TEST_ASSERT(m->getAtomWithIdx(3)->hasProp("_CIPCode"));
  m->getAtomWithIdx(3)->getProp("_CIPCode",cip);
  TEST_ASSERT(cip=="S");


  delete m;
  smi = "C1(N([C@H]2O[C@H](CO)SC2)C=CC(N)=N1)=O";
#ifdef VERBOSE_CANON
  BOOST_LOG(rdDebugLog) << " ----------------- ------------- ----------------" << std::endl;
  BOOST_LOG(rdDebugLog) << "\t>" << smi << std::endl;
#endif
  m = SmilesToMol(smi);
  TEST_ASSERT(m);
  MolOps::assignStereochemistry(*m,true);
  TEST_ASSERT(m->getAtomWithIdx(2)->hasProp("_CIPCode"));
  m->getAtomWithIdx(2)->getProp("_CIPCode",cip);
  TEST_ASSERT(cip=="S");
  TEST_ASSERT(m->getAtomWithIdx(4)->hasProp("_CIPCode"));
  m->getAtomWithIdx(4)->getProp("_CIPCode",cip);
  TEST_ASSERT(cip=="S");

  // this is Issue 152:
  smi = "C1[C@H](N)C[C@H](C)C=1";
#ifdef VERBOSE_CANON
  BOOST_LOG(rdDebugLog) << " ----------------- ------------- ----------------" << std::endl;
  BOOST_LOG(rdDebugLog) << "\t>" << smi << std::endl;
#endif
  delete m;
  m = SmilesToMol(smi);
  TEST_ASSERT(m);
  MolOps::assignStereochemistry(*m,true);
  TEST_ASSERT(m->getAtomWithIdx(1)->hasProp("_CIPCode"));
  m->getAtomWithIdx(1)->getProp("_CIPCode",cip);
  TEST_ASSERT(cip=="R");
  TEST_ASSERT(m->getAtomWithIdx(4)->hasProp("_CIPCode"));
  m->getAtomWithIdx(4)->getProp("_CIPCode",cip);
  TEST_ASSERT(cip=="S");

  
  // -----------------------------------------------
  // these are related to Issue 397:
  smi = "C(=O)[C@@H](C)N";
#ifdef VERBOSE_CANON
  BOOST_LOG(rdDebugLog) << " ----------------- ------------- ----------------" << std::endl;
  BOOST_LOG(rdDebugLog) << "\t>" << smi << std::endl;
#endif
  delete m;
  m = SmilesToMol(smi);
  TEST_ASSERT(m);
  MolOps::assignStereochemistry(*m,true);
  TEST_ASSERT(m->getAtomWithIdx(2)->hasProp("_CIPCode"));
  m->getAtomWithIdx(2)->getProp("_CIPCode",cip);
  TEST_ASSERT(cip=="R");

  smi = "C(=O)[C@@H](CO)N";
#ifdef VERBOSE_CANON
  BOOST_LOG(rdDebugLog) << " ----------------- ------------- ----------------" << std::endl;
  BOOST_LOG(rdDebugLog) << "\t>" << smi << std::endl;
#endif
  delete m;
  m = SmilesToMol(smi);
  TEST_ASSERT(m);
  MolOps::assignStereochemistry(*m,true);
  TEST_ASSERT(m->getAtomWithIdx(2)->hasProp("_CIPCode"));
  m->getAtomWithIdx(2)->getProp("_CIPCode",cip);
  TEST_ASSERT(cip=="R");

  smi = "C(O)[C@@H](C)N";
#ifdef VERBOSE_CANON
  BOOST_LOG(rdDebugLog) << " ----------------- ------------- ----------------" << std::endl;
  BOOST_LOG(rdDebugLog) << "\t>" << smi << std::endl;
#endif
  delete m;
  m = SmilesToMol(smi);
  TEST_ASSERT(m);
  MolOps::assignStereochemistry(*m,true);
  TEST_ASSERT(m->getAtomWithIdx(2)->hasProp("_CIPCode"));
  m->getAtomWithIdx(2)->getProp("_CIPCode",cip);
  TEST_ASSERT(cip=="R");
  // -----------------------------------------------


  // NOTE: This test gives correct results according to the current
  // CIP ranking procedure, but the results are actually incorrect.
  // This arises because of the inclusion of hybridization in the
  // chiral atom invariants
  // (see the note in Chirality.cpp:buildCIPInvariants())
  smi = "[H][C@@](O)(C=C)C(C)CC";
#ifdef VERBOSE_CANON
  BOOST_LOG(rdDebugLog) << " ----------------- ------------- ----------------" << std::endl;
  BOOST_LOG(rdDebugLog) << "\t>" << smi << std::endl;
#endif
  delete m;
  m = SmilesToMol(smi);
  TEST_ASSERT(m);
  MolOps::assignStereochemistry(*m,true);
  TEST_ASSERT(m->getAtomWithIdx(0)->hasProp("_CIPCode"));
  m->getAtomWithIdx(0)->getProp("_CIPCode",cip);
  TEST_ASSERT(cip=="S");

  smi = "[H][C@@](O)(C=C)C(C)CO";
#ifdef VERBOSE_CANON
  BOOST_LOG(rdDebugLog) << " ----------------- ------------- ----------------" << std::endl;
  BOOST_LOG(rdDebugLog) << "\t>" << smi << std::endl;
#endif
  delete m;
  m = SmilesToMol(smi);
  TEST_ASSERT(m);
  MolOps::assignStereochemistry(*m,true);
  TEST_ASSERT(m->getAtomWithIdx(0)->hasProp("_CIPCode"));
  m->getAtomWithIdx(0)->getProp("_CIPCode",cip);
  TEST_ASSERT(cip=="R");

  smi = "[H][C@@]12C[C@@](NC1)(OC2)[H]";
#ifdef VERBOSE_CANON
  BOOST_LOG(rdDebugLog) << " ----------------- ------------- ----------------" << std::endl;
  BOOST_LOG(rdDebugLog) << "\t>" << smi << std::endl;
#endif
  delete m;
  m = SmilesToMol(smi);
  TEST_ASSERT(m);
  MolOps::assignStereochemistry(*m,true);
  TEST_ASSERT(m->getAtomWithIdx(0)->hasProp("_CIPCode"));
  m->getAtomWithIdx(0)->getProp("_CIPCode",cip);
  TEST_ASSERT(cip=="R");
  TEST_ASSERT(m->getAtomWithIdx(2)->hasProp("_CIPCode"));
  m->getAtomWithIdx(2)->getProp("_CIPCode",cip);
  TEST_ASSERT(cip=="S");

  smi = "[H][C@@]12C[C@@](C=C1)(CC2)[H]";
#ifdef VERBOSE_CANON
  BOOST_LOG(rdDebugLog) << " ----------------- ------------- ----------------" << std::endl;
  BOOST_LOG(rdDebugLog) << "\t>" << smi << std::endl;
#endif
  delete m;
  m = SmilesToMol(smi);
  TEST_ASSERT(m);
  MolOps::assignStereochemistry(*m,true);
  TEST_ASSERT(m->getAtomWithIdx(0)->hasProp("_CIPCode"));
  m->getAtomWithIdx(0)->getProp("_CIPCode",cip);
  TEST_ASSERT(cip=="R");
  TEST_ASSERT(m->getAtomWithIdx(2)->hasProp("_CIPCode"));
  m->getAtomWithIdx(2)->getProp("_CIPCode",cip);
  TEST_ASSERT(cip=="S");

  smi = "[H][C@@]12O[C@@](CC1)(C3C2C(NC3=O)=O)[H]";
#ifdef VERBOSE_CANON
  BOOST_LOG(rdDebugLog) << " ----------------- ------------- ----------------" << std::endl;
  BOOST_LOG(rdDebugLog) << "\t>" << smi << std::endl;
#endif
  delete m;
  m = SmilesToMol(smi);
  TEST_ASSERT(m);
  MolOps::assignStereochemistry(*m,true);
  TEST_ASSERT(m->getAtomWithIdx(0)->hasProp("_CIPCode"));
  m->getAtomWithIdx(0)->getProp("_CIPCode",cip);
  TEST_ASSERT(cip=="R");
  TEST_ASSERT(m->getAtomWithIdx(2)->hasProp("_CIPCode"));
  m->getAtomWithIdx(2)->getProp("_CIPCode",cip);
  TEST_ASSERT(cip=="S");

  smi = "[H][C@@]12O[C@@](C=C1)(C3C2C(NC3=O)=O)[H]";
#ifdef VERBOSE_CANON
  BOOST_LOG(rdDebugLog) << " ----------------- ------------- ----------------" << std::endl;
  BOOST_LOG(rdDebugLog) << "\t>" << smi << std::endl;
#endif
  delete m;
  m = SmilesToMol(smi);
  TEST_ASSERT(m);
  MolOps::assignStereochemistry(*m,true);
  TEST_ASSERT(m->getAtomWithIdx(0)->hasProp("_CIPCode"));
  m->getAtomWithIdx(0)->getProp("_CIPCode",cip);
  TEST_ASSERT(cip=="R");
  TEST_ASSERT(m->getAtomWithIdx(2)->hasProp("_CIPCode"));
  m->getAtomWithIdx(2)->getProp("_CIPCode",cip);
  TEST_ASSERT(cip=="S");


  // -----------------------------------------------

  
  BOOST_LOG(rdInfoLog) << "Finished" << std::endl;
}


void test12()
{
  BOOST_LOG(rdInfoLog) << "-----------------------\n Testing double bond stereochemistry" << std::endl;
  ROMol *m;
  RWMol *m2;
  std::string smi = "F\\C=C/Cl";
  std::string refSmi;

  m = SmilesToMol(smi);
  TEST_ASSERT(m);
  TEST_ASSERT(m->getBondWithIdx(0)->getStereo() == Bond::STEREONONE);
  TEST_ASSERT(m->getBondWithIdx(1)->getStereo() == Bond::STEREOZ);
  TEST_ASSERT(m->getBondWithIdx(2)->getStereo() == Bond::STEREONONE);

  delete m;
  smi = "F/C=CCl";
  m = SmilesToMol(smi);
  TEST_ASSERT(m);
  TEST_ASSERT(m->getBondWithIdx(1)->getStereo() == Bond::STEREONONE);

  delete m;
  smi = "F/C=C/Cl";
  m = SmilesToMol(smi);
  TEST_ASSERT(m);
  TEST_ASSERT(m->getBondWithIdx(1)->getStereo()==Bond::STEREOE);

  delete m;
  smi = "F/C=C(/Br)Cl";
  m = SmilesToMol(smi);
  TEST_ASSERT(m);
  TEST_ASSERT(m->getBondWithIdx(1)->getStereo()==Bond::STEREOE);


  delete m;
  smi = "F/C=C(/Cl)Br";
  m = SmilesToMol(smi);
  TEST_ASSERT(m);
  TEST_ASSERT(m->getBondWithIdx(1)->getStereo()==Bond::STEREOZ);


  delete m;
  smi = "F/C(Br)=C/Cl";
  m = SmilesToMol(smi);
  TEST_ASSERT(m);
  TEST_ASSERT(m->getBondWithIdx(2)->getStereo()==Bond::STEREOZ);

  delete m;
  smi = "F/C=C(/Cl)Cl";
  m = SmilesToMol(smi);
  TEST_ASSERT(m);
  TEST_ASSERT(m->getBondWithIdx(1)->getStereo() == Bond::STEREONONE);

  // build a molecule from scratch to test problems
  // around Issue 180. The molecule corresponds to SMILES
  // F/C=C(/Br)C
  delete m;
  m2 = new RWMol();
  m2->addAtom(new Atom(9),true,true);
  m2->addAtom(new Atom(6),true,true);
  m2->addAtom(new Atom(6),true,true);
  m2->addAtom(new Atom(35),true,true);
  m2->addAtom(new Atom(6),true,true);
  m2->addBond(0,1,Bond::SINGLE);
  m2->addBond(1,2,Bond::DOUBLE);
  m2->addBond(2,3,Bond::SINGLE);
  m2->addBond(2,4,Bond::SINGLE);
  m2->getBondWithIdx(0)->setBondDir(Bond::ENDUPRIGHT);
  m2->getBondWithIdx(2)->setBondDir(Bond::ENDUPRIGHT);
  m2->getBondWithIdx(3)->setBondDir(Bond::ENDDOWNRIGHT);
  MolOps::sanitizeMol(*m2);
  MolOps::assignStereochemistry(*m2);
  TEST_ASSERT(m2->getBondWithIdx(1)->getStereo()==Bond::STEREOE);


  m2->getBondWithIdx(0)->setBondDir(Bond::ENDDOWNRIGHT);
  MolOps::assignStereochemistry(*m2,true,true);
  TEST_ASSERT(m2->getBondWithIdx(1)->getStereo()==Bond::STEREOZ);

  delete m2;
  m2 = new RWMol();
  m2->addAtom(new Atom(9),true,true);
  m2->addAtom(new Atom(6),true,true);
  m2->addAtom(new Atom(6),true,true);
  m2->addAtom(new Atom(35),true,true);
  m2->addAtom(new Atom(6),true,true);
  m2->addBond(1,0,Bond::SINGLE);
  m2->addBond(1,2,Bond::DOUBLE);
  m2->addBond(2,3,Bond::SINGLE);
  m2->addBond(2,4,Bond::SINGLE);
  m2->getBondWithIdx(0)->setBondDir(Bond::ENDUPRIGHT);
  m2->getBondWithIdx(2)->setBondDir(Bond::ENDUPRIGHT);
  m2->getBondWithIdx(3)->setBondDir(Bond::ENDDOWNRIGHT);
  MolOps::sanitizeMol(*m2);
  MolOps::assignStereochemistry(*m2);
  TEST_ASSERT(m2->getBondWithIdx(1)->getStereo()==Bond::STEREOZ);

  m2->getBondWithIdx(0)->setBondDir(Bond::ENDDOWNRIGHT);
  MolOps::assignStereochemistry(*m2,true,true);
  TEST_ASSERT(m2->getBondWithIdx(1)->getStereo()==Bond::STEREOE);


  // ----------------------
  // test Issue 174:
  delete m2;
  smi = "O\\N=C\\C=N/O";
  m2 = SmilesToMol(smi);
  TEST_ASSERT(m2);
  TEST_ASSERT(m2->getBondWithIdx(1)->getStereo()==Bond::STEREOE);
  TEST_ASSERT(m2->getBondWithIdx(3)->getStereo()==Bond::STEREOZ);
  refSmi = MolToSmiles(*m2,1);
  m = SmilesToMol(refSmi);
  TEST_ASSERT(m);
  smi = MolToSmiles(*m,1);
  TEST_ASSERT(refSmi==smi);

  delete m;
  delete m2;

  BOOST_LOG(rdInfoLog) << "Finished" << std::endl;
}


void testIssue183()
{
  // ----------------------
  // test "unsetting" of redundant bond directions:

  BOOST_LOG(rdInfoLog) << "-----------------------\n Testing Issue 183\n" << std::endl;
  RWMol *m,*m2;
  std::string smi;
  std::string refSmi;

  smi = "Cl\\C(C)=C(\\C(F)=C(/F)C)/C(C)=C(\\F)C";
  m2 = SmilesToMol(smi);
  TEST_ASSERT(m2);
  TEST_ASSERT(m2->getBondWithIdx(2)->getStereo()==Bond::STEREOE);
  TEST_ASSERT(m2->getBondWithIdx(5)->getStereo()==Bond::STEREOE);
  TEST_ASSERT(m2->getBondWithIdx(10)->getStereo()==Bond::STEREOZ);

  m2->debugMol(std::cerr);  
  refSmi = MolToSmiles(*m2,1);
  BOOST_LOG(rdInfoLog) << "ref: " << refSmi << std::endl;
  m = SmilesToMol(refSmi);
  TEST_ASSERT(m);
  smi = MolToSmiles(*m,1);
  BOOST_LOG(rdInfoLog) << "smi: " << smi << std::endl;
  TEST_ASSERT(refSmi==smi);

  int nEs=0,nZs=0,nDbl=0;
  for(RWMol::BondIterator bondIt=m->beginBonds();
      bondIt!=m->endBonds();
      bondIt++){
    if((*bondIt)->getBondType()==Bond::DOUBLE){
      nDbl++;
      if((*bondIt)->getStereo()==Bond::STEREOE) nEs++;
      else if((*bondIt)->getStereo()==Bond::STEREOZ) nZs++;
    }
  }
  //BOOST_LOG(rdInfoLog) << ">> " << nDbl << " " << nEs << " " << nZs << std::endl;
  TEST_ASSERT(nDbl==3);
  TEST_ASSERT(nEs==2);
  TEST_ASSERT(nZs==1);
  delete m;
  delete m2;
  BOOST_LOG(rdInfoLog) << "Finished" << std::endl;
}


void testIssue188()
{
  BOOST_LOG(rdInfoLog) << "-----------------------\n Testing Issue 188: bad CIP rankings" << std::endl;
  ROMol *m;
  std::string smi;
  int cip1,cip2,cip3;

  smi = "OC[C@H](C=C)C";
  m = SmilesToMol(smi);
  INT_VECT ranks;
  ranks.resize(m->getNumAtoms());
  Chirality::assignAtomCIPRanks(*m,ranks);
  TEST_ASSERT(m);
  TEST_ASSERT(m->getAtomWithIdx(1)->hasProp("_CIPRank"));
  m->getAtomWithIdx(1)->getProp("_CIPRank",cip1);
  TEST_ASSERT(m->getAtomWithIdx(3)->hasProp("_CIPRank"));
  m->getAtomWithIdx(3)->getProp("_CIPRank",cip2);
  TEST_ASSERT(cip1>cip2);
  TEST_ASSERT(m->getAtomWithIdx(5)->hasProp("_CIPRank"));
  m->getAtomWithIdx(5)->getProp("_CIPRank",cip3);
  TEST_ASSERT(cip1>cip3);
  TEST_ASSERT(cip2>cip3);

  delete m;
  smi = "CC(=N\\N)/C=N/N";
  m = SmilesToMol(smi);
  TEST_ASSERT(m);
  ranks.resize(m->getNumAtoms());
  Chirality::assignAtomCIPRanks(*m,ranks);
  TEST_ASSERT(m->getAtomWithIdx(0)->hasProp("_CIPRank"));
  m->getAtomWithIdx(0)->getProp("_CIPRank",cip1);
  TEST_ASSERT(m->getAtomWithIdx(1)->hasProp("_CIPRank"));
  m->getAtomWithIdx(1)->getProp("_CIPRank",cip2);
  TEST_ASSERT(cip2>cip1);
  TEST_ASSERT(m->getAtomWithIdx(4)->hasProp("_CIPRank"));
  m->getAtomWithIdx(4)->getProp("_CIPRank",cip3);
  TEST_ASSERT(cip3>cip1);
  TEST_ASSERT(cip2>cip3);
  delete m;
  BOOST_LOG(rdInfoLog) << "Finished" << std::endl;
}



void testIssue189()
{
  BOOST_LOG(rdInfoLog) << "-----------------------\n Testing Issue 189: BondDirs not getting properly cleared." << std::endl;
  ROMol *m;
  std::string smi,refSmi;
  int count;

  smi = "C(=S)/N=c(/n1C)scc1";
  m = SmilesToMol(smi);
  TEST_ASSERT(m);

  TEST_ASSERT(m->getBondWithIdx(2)->getBondType()==Bond::DOUBLE);
  TEST_ASSERT(m->getBondWithIdx(2)->getStereo()==Bond::STEREOZ);

  count = 0;
  for(unsigned int i=0;i<m->getNumBonds();i++){
    if(m->getBondWithIdx(i)->getBondDir()!=Bond::NONE){
      count++;
    }
  }
  TEST_ASSERT(count==2);

  refSmi = MolToSmiles(*m,1);
  count = 0;
  for(unsigned int i=0;i<m->getNumBonds();i++){
    if(m->getBondWithIdx(i)->getBondDir()!=Bond::NONE){
      count++;
    }
  }
  TEST_ASSERT(count==2);

  delete m;
  m = SmilesToMol(refSmi);
  TEST_ASSERT(m);
  count = 0;
  for(unsigned int i=0;i<m->getNumBonds();i++){
    if(m->getBondWithIdx(i)->getBondDir()!=Bond::NONE){
      count++;
    }
  }
  TEST_ASSERT(count==2);
  smi = MolToSmiles(*m,1);
  count = 0;
  for(unsigned int i=0;i<m->getNumBonds();i++){
    if(m->getBondWithIdx(i)->getBondDir()!=Bond::NONE){
      count++;
    }
  }
  TEST_ASSERT(count==2);
  TEST_ASSERT(smi==refSmi);

  
  delete m;
  BOOST_LOG(rdInfoLog) << "Finished" << std::endl;
}

void testIssue190()
{
  BOOST_LOG(rdInfoLog) << "-----------------------\n Testing Issue 190: BondDirs incorrectly cleared." << std::endl;
  ROMol *m;
  std::string smi,refSmi;
  int count;

  smi ="O\\N=C\\NC(\\C)=N/OC";
  m = SmilesToMol(smi);
  TEST_ASSERT(m);
  TEST_ASSERT(m->getBondWithIdx(1)->getBondType() == Bond::DOUBLE);
  TEST_ASSERT(m->getBondWithIdx(1)->getStereo() == Bond::STEREOE);
  TEST_ASSERT(m->getBondWithIdx(5)->getBondType() == Bond::DOUBLE);
  TEST_ASSERT(m->getBondWithIdx(5)->getStereo() == Bond::STEREOZ);
  refSmi = MolToSmiles(*m,1);

  count = 0;
  for(unsigned int i=0;i<m->getNumBonds();i++){
    if(m->getBondWithIdx(i)->getBondDir()!=Bond::NONE){
      count++;
    }
  }
  TEST_ASSERT(count==4);

  delete m;
  m = SmilesToMol(refSmi);
  TEST_ASSERT(m);
  count = 0;
  for(unsigned int i=0;i<m->getNumBonds();i++){
    if(m->getBondWithIdx(i)->getBondDir()!=Bond::NONE){
      count++;
    }
  }
  TEST_ASSERT(count==4);
  smi = MolToSmiles(*m,1);
  count = 0;
  for(unsigned int i=0;i<m->getNumBonds();i++){
    if(m->getBondWithIdx(i)->getBondDir()!=Bond::NONE){
      count++;
    }
  }
  TEST_ASSERT(count==4);
  TEST_ASSERT(smi==refSmi);



  delete m;
  smi ="O\\N=C\\CC(\\C)=N/OC";
  m = SmilesToMol(smi);
  TEST_ASSERT(m);
  TEST_ASSERT(m->getBondWithIdx(1)->getBondType() == Bond::DOUBLE);
  TEST_ASSERT(m->getBondWithIdx(1)->getStereo() == Bond::STEREOE);
  TEST_ASSERT(m->getBondWithIdx(5)->getBondType() == Bond::DOUBLE);
  TEST_ASSERT(m->getBondWithIdx(5)->getStereo() == Bond::STEREOZ);
  refSmi = MolToSmiles(*m,1);

  count = 0;
  for(unsigned int i=0;i<m->getNumBonds();i++){
    if(m->getBondWithIdx(i)->getBondDir()!=Bond::NONE){
      count++;
    }
  }
  TEST_ASSERT(count==4);
  delete m;
  m = SmilesToMol(refSmi);
  TEST_ASSERT(m);
  count = 0;
  for(unsigned int i=0;i<m->getNumBonds();i++){
    if(m->getBondWithIdx(i)->getBondDir()!=Bond::NONE){
      count++;
    }
  }
  TEST_ASSERT(count==4);
  smi = MolToSmiles(*m,1);
  count = 0;
  for(unsigned int i=0;i<m->getNumBonds();i++){
    if(m->getBondWithIdx(i)->getBondDir()!=Bond::NONE){
      count++;
    }
  }
  TEST_ASSERT(count==4);
  TEST_ASSERT(smi==refSmi);



  delete m;
  smi ="O\\N=C\\C(=O)C(\\C)=N/OC";
  m = SmilesToMol(smi);
  TEST_ASSERT(m);
  TEST_ASSERT(m->getBondWithIdx(1)->getBondType() == Bond::DOUBLE);
  TEST_ASSERT(m->getBondWithIdx(1)->getStereo() == Bond::STEREOE);
  TEST_ASSERT(m->getBondWithIdx(6)->getBondType() == Bond::DOUBLE);
  TEST_ASSERT(m->getBondWithIdx(6)->getStereo() == Bond::STEREOZ);
  refSmi = MolToSmiles(*m,1);

  count = 0;
  for(unsigned int i=0;i<m->getNumBonds();i++){
    if(m->getBondWithIdx(i)->getBondDir()!=Bond::NONE){
      count++;
    }
  }
  TEST_ASSERT(count==4);
  delete m;
  m = SmilesToMol(refSmi);
  TEST_ASSERT(m);
  count = 0;
  for(unsigned int i=0;i<m->getNumBonds();i++){
    if(m->getBondWithIdx(i)->getBondDir()!=Bond::NONE){
      count++;
    }
  }
  TEST_ASSERT(count==4);
  smi = MolToSmiles(*m,1);
  count = 0;
  for(unsigned int i=0;i<m->getNumBonds();i++){
    if(m->getBondWithIdx(i)->getBondDir()!=Bond::NONE){
      count++;
    }
  }
  TEST_ASSERT(count==4);
  TEST_ASSERT(smi==refSmi);

  
  delete m;
  BOOST_LOG(rdInfoLog) << "Finished" << std::endl;
}

void testShortestPath() {
  BOOST_LOG(rdInfoLog) << "-----------------------\n Testing shortest path code. This should finish very quickly." << std::endl;
  {
    std::string smi ="CC(OC1C(CCCC3)C3C(CCCC2)C2C1OC(C)=O)=O";
    ROMol *m = SmilesToMol(smi);

    INT_LIST path = MolOps::getShortestPath(*m, 1, 20);
    CHECK_INVARIANT(path.size() == 7, "");
    INT_LIST_CI pi = path.begin();
    CHECK_INVARIANT((*pi) == 1, ""); pi++;
    CHECK_INVARIANT((*pi) == 2, ""); pi++;
    CHECK_INVARIANT((*pi) == 3, ""); pi++;
    CHECK_INVARIANT((*pi) == 16, ""); pi++;
    CHECK_INVARIANT((*pi) == 17, ""); pi++;
    CHECK_INVARIANT((*pi) == 18, ""); pi++;
    CHECK_INVARIANT((*pi) == 20, ""); pi++;
    delete m;
  }
  {
    // issue 2219400
    std::string smi ="CC.C";
    ROMol *m = SmilesToMol(smi);

    INT_LIST path = MolOps::getShortestPath(*m, 0, 1);
    std::cerr<<"path: "<<path.size()<<std::endl;
    CHECK_INVARIANT(path.size() == 2, "");
    INT_LIST_CI pi = path.begin();
    CHECK_INVARIANT((*pi) == 0, ""); pi++;
    CHECK_INVARIANT((*pi) == 1, "");

    path = MolOps::getShortestPath(*m, 1, 2);
    CHECK_INVARIANT(path.size() == 0, "");

    path = MolOps::getShortestPath(*m, 0, 2);
    CHECK_INVARIANT(path.size() == 0, "");
    delete m;
  }
  BOOST_LOG(rdInfoLog) << "Finished" << std::endl;
}


void testIssue210()
{
  BOOST_LOG(rdInfoLog) << "-----------------------\n Testing Issue 210" << std::endl;
  ROMol *m,*m2;

  std::string smi = "C1CC1";
  m = SmilesToMol(smi);
  TEST_ASSERT(m);
  TEST_ASSERT(m->getNumAtoms()==3);
  TEST_ASSERT(m->getRingInfo()->isInitialized());

  m2 = MolOps::addHs(*m);
  TEST_ASSERT(m2->getNumAtoms()==9);
  TEST_ASSERT(m2->getRingInfo()->isInitialized());

  BOOST_LOG(rdInfoLog) << "Finished" << std::endl;
  delete m;
  delete m2;
}


void testIssue211()
{
  BOOST_LOG(rdInfoLog) << "-----------------------\n Testing Issue 211" << std::endl;
  ROMol *m;

  std::string smi = "P(c1ccccc1)(c1ccccc1)c1ccccc1";
  m = SmilesToMol(smi);
  TEST_ASSERT(m);
  TEST_ASSERT(m->getNumAtoms()==19);

  const Atom *at=m->getAtomWithIdx(0);
  TEST_ASSERT(at->getHybridization()==Atom::SP3);

  BOOST_LOG(rdInfoLog) << "Finished" << std::endl;
}

void testIssue212()
{
  BOOST_LOG(rdInfoLog) << "-----------------------\n Testing Issue 212" << std::endl;
  ROMol *m,*m2;
  std::string smi,mb;
  smi = "C";
  m = SmilesToMol(smi);
  TEST_ASSERT(m);
  TEST_ASSERT(m->getNumAtoms()==1);
  Conformer *conf = new Conformer(1);
  m->addConformer(conf);
  conf->setAtomPos(0,RDGeom::Point3D(0,0,0));
  m2 = MolOps::addHs(*m,false,true);
  TEST_ASSERT(m2->getNumAtoms()==5);

  try{
    mb = MolToMolBlock(*m2);
  } catch (...) {
    TEST_ASSERT(0); //,"MolToMolBlock() failed");
  }

  delete m;
  delete m2;
  BOOST_LOG(rdInfoLog) << "Finished" << std::endl;
}

void testAddHsCoords()
{
  BOOST_LOG(rdInfoLog) << "-----------------------\n Testing AddHs with coordinates" << std::endl;
  ROMol *m,*m2;
  RDGeom::Point3D v;
  double bondLength = PeriodicTable::getTable()->getRb0(1) +
    PeriodicTable::getTable()->getRb0(6);
  double tetDist=2.*sin((109.471/2.)*M_PI/180)*bondLength;
  double sp2Dist=2.*sin(60.*M_PI/180)*bondLength;

  std::string smi;

  smi = "C";
  m = SmilesToMol(smi);
  TEST_ASSERT(m);
  TEST_ASSERT(m->getNumAtoms()==1);
  Conformer *conf = new Conformer(1);
  m->addConformer(conf);
  conf->setAtomPos(0,RDGeom::Point3D(0,0,0));

  m2 = MolOps::addHs(*m,false,true);
  const Conformer *conf2 = &(m2->getConformer());
  TEST_ASSERT(m2->getNumAtoms()==5);
  TEST_ASSERT(feq((conf2->getAtomPos(0) - conf2->getAtomPos(1)).length(),
                  bondLength));
  TEST_ASSERT(feq((conf2->getAtomPos(0) - conf2->getAtomPos(2)).length(),
                  bondLength));
  TEST_ASSERT(feq((conf2->getAtomPos(0) - conf2->getAtomPos(3)).length(),
                  bondLength));
  TEST_ASSERT(feq((conf2->getAtomPos(0) - conf2->getAtomPos(4)).length(),
                  bondLength));
  TEST_ASSERT(feq((conf2->getAtomPos(1) - conf2->getAtomPos(2)).length(),
                  tetDist));
  TEST_ASSERT(feq((conf2->getAtomPos(1) - conf2->getAtomPos(3)).length(),
                  tetDist));
  TEST_ASSERT(feq((conf2->getAtomPos(1) - conf2->getAtomPos(4)).length(),
                  tetDist));
  TEST_ASSERT(feq((conf2->getAtomPos(2) - conf2->getAtomPos(3)).length(),
                  tetDist));
  TEST_ASSERT(feq((conf2->getAtomPos(2) - conf2->getAtomPos(4)).length(),
                  tetDist));
  TEST_ASSERT(feq((conf2->getAtomPos(3) - conf2->getAtomPos(4)).length(),
                  tetDist));          
  delete m;
  delete m2;
  
  smi = "CC";
  m = SmilesToMol(smi);
  TEST_ASSERT(m);
  TEST_ASSERT(m->getNumAtoms()==2);
  conf = new Conformer(2);
  m->addConformer(conf);
  conf->setAtomPos(0,RDGeom::Point3D(0,0,0));
  conf->setAtomPos(1,RDGeom::Point3D(1.54,0,0));

  m2 = MolOps::addHs(*m,false,true);
  conf2 = &(m2->getConformer());
  TEST_ASSERT(m2->getNumAtoms()==8);
  TEST_ASSERT(feq((conf2->getAtomPos(0) - conf2->getAtomPos(2)).length(),
                  bondLength));
  TEST_ASSERT(feq((conf2->getAtomPos(0) - conf2->getAtomPos(3)).length(),
                  bondLength));
  TEST_ASSERT(feq((conf2->getAtomPos(0) - conf2->getAtomPos(4)).length(),
                  bondLength));
  TEST_ASSERT(feq((conf2->getAtomPos(2) - conf2->getAtomPos(3)).length(),
                  tetDist));
  TEST_ASSERT(feq((conf2->getAtomPos(2) - conf2->getAtomPos(4)).length(),
                  tetDist));
  TEST_ASSERT(feq((conf2->getAtomPos(3) - conf2->getAtomPos(4)).length(),
                  tetDist));
  TEST_ASSERT(feq((conf2->getAtomPos(1) - conf2->getAtomPos(5)).length(),
                  bondLength));
  TEST_ASSERT(feq((conf2->getAtomPos(1) - conf2->getAtomPos(6)).length(),
                  bondLength));
  TEST_ASSERT(feq((conf2->getAtomPos(1) - conf2->getAtomPos(7)).length(),
                  bondLength));
  TEST_ASSERT(feq((conf2->getAtomPos(5) - conf2->getAtomPos(6)).length(),
                  tetDist));
  TEST_ASSERT(feq((conf2->getAtomPos(5) - conf2->getAtomPos(7)).length(),
                  tetDist));
  TEST_ASSERT(feq((conf2->getAtomPos(6) - conf2->getAtomPos(7)).length(),
                  tetDist));

  delete m;
  delete m2;
  
  smi = "C=C";
  m = SmilesToMol(smi);
  TEST_ASSERT(m);
  TEST_ASSERT(m->getNumAtoms()==2);
  conf = new Conformer(2);
  m->addConformer(conf);
  conf->setAtomPos(0,RDGeom::Point3D(0,0,0));
  conf->setAtomPos(1,RDGeom::Point3D(1.3,0,0));

  m2 = MolOps::addHs(*m,false,true);
  
  conf2 = &(m2->getConformer());
  
  TEST_ASSERT(m2->getNumAtoms()==6);
  
  TEST_ASSERT(feq((conf2->getAtomPos(0) - conf2->getAtomPos(2)).length(),
                  bondLength));
  TEST_ASSERT(feq((conf2->getAtomPos(0) - conf2->getAtomPos(3)).length(),
                  bondLength));
  TEST_ASSERT(feq((conf2->getAtomPos(1) - conf2->getAtomPos(4)).length(),
                  bondLength));
  TEST_ASSERT(feq((conf2->getAtomPos(1) - conf2->getAtomPos(5)).length(),
                  bondLength));
  TEST_ASSERT(feq((conf2->getAtomPos(2) - conf2->getAtomPos(3)).length(),
                  sp2Dist));
  TEST_ASSERT(feq((conf2->getAtomPos(4) - conf2->getAtomPos(5)).length(),
                  sp2Dist));
  delete m;
  delete m2;
  
  smi = "C#C";
  m = SmilesToMol(smi);
  TEST_ASSERT(m);
  TEST_ASSERT(m->getNumAtoms()==2);
  conf = new Conformer(2);
  m->addConformer(conf);
  conf->setAtomPos(0,RDGeom::Point3D(0,0,0));
  conf->setAtomPos(1,RDGeom::Point3D(1.2,0,0));

  m2 = MolOps::addHs(*m,false,true);
  conf2 = &(m2->getConformer());
  TEST_ASSERT(m2->getNumAtoms()==4);
  TEST_ASSERT(feq((conf2->getAtomPos(0) - conf2->getAtomPos(2)).length(),
                  bondLength));
  TEST_ASSERT(feq((conf2->getAtomPos(1) - conf2->getAtomPos(3)).length(),
                  bondLength));
  TEST_ASSERT(feq((conf2->getAtomPos(0) - conf2->getAtomPos(3)).length(),
                  bondLength+1.2));
  TEST_ASSERT(feq((conf2->getAtomPos(1) - conf2->getAtomPos(2)).length(),
                  bondLength+1.2));

  delete m;
  delete m2;

  BOOST_LOG(rdInfoLog) << "Finished" << std::endl;
}

void testSanitOps()
{
  BOOST_LOG(rdInfoLog) << "-----------------------\n Sanitization special cases" << std::endl;
  ROMol *m;
  std::string smi,pathName;

  smi = "CN(=O)=O";
  m = SmilesToMol(smi);
  TEST_ASSERT(m);
  TEST_ASSERT(m->getNumAtoms()==4);
  TEST_ASSERT(m->getAtomWithIdx(1)->getFormalCharge()==1);
  delete m;

  smi = "C[N+](=O)[O-]";
  m = SmilesToMol(smi);
  TEST_ASSERT(m);
  TEST_ASSERT(m->getNumAtoms()==4);
  TEST_ASSERT(m->getAtomWithIdx(1)->getFormalCharge()==1);
  delete m;

  smi = "Cl(=O)(=O)(=O)[O-]";
  m = SmilesToMol(smi);
  TEST_ASSERT(m);
  TEST_ASSERT(m->getNumAtoms()==5);
  TEST_ASSERT(m->getAtomWithIdx(0)->getFormalCharge()==3);
  delete m;

  pathName=getenv("RDBASE");
  pathName += "/Code/GraphMol/test_data/";
  m = MolFileToMol(pathName+"perchlorate1.mol");
  TEST_ASSERT(m);
  TEST_ASSERT(m->getNumAtoms()==51);
  TEST_ASSERT(m->getAtomWithIdx(7)->getFormalCharge()==3);
  delete m;

  smi = "CN=N#N";
  m = SmilesToMol(smi);
  TEST_ASSERT(m);
  TEST_ASSERT(m->getNumAtoms()==4);
  TEST_ASSERT(m->getAtomWithIdx(1)->getFormalCharge()==0);
  TEST_ASSERT(m->getAtomWithIdx(2)->getFormalCharge()==1);
  TEST_ASSERT(m->getAtomWithIdx(3)->getFormalCharge()==-1);
  TEST_ASSERT(m->getBondBetweenAtoms(2,3)->getBondType()==Bond::DOUBLE);
  delete m;

  smi = "N#N=NC";
  m = SmilesToMol(smi);
  TEST_ASSERT(m);
  TEST_ASSERT(m->getNumAtoms()==4);
  TEST_ASSERT(m->getAtomWithIdx(2)->getFormalCharge()==0);
  TEST_ASSERT(m->getAtomWithIdx(1)->getFormalCharge()==1);
  TEST_ASSERT(m->getAtomWithIdx(0)->getFormalCharge()==-1);
  TEST_ASSERT(m->getBondBetweenAtoms(0,1)->getBondType()==Bond::DOUBLE);
  delete m;

  smi = "N#N";
  m = SmilesToMol(smi);
  TEST_ASSERT(m);
  TEST_ASSERT(m->getNumAtoms()==2);
  TEST_ASSERT(m->getAtomWithIdx(1)->getFormalCharge()==0);
  TEST_ASSERT(m->getAtomWithIdx(0)->getFormalCharge()==0);
  TEST_ASSERT(m->getBondBetweenAtoms(0,1)->getBondType()==Bond::TRIPLE);
  delete m;
  
  BOOST_LOG(rdInfoLog) << "Finished" << std::endl;
}

void testAddConformers() {
  BOOST_LOG(rdInfoLog) << "-----------------------\n Testing Add Confomers" << std::endl;

  std::string smi = "CC";
  ROMol *m = SmilesToMol(smi);
  unsigned int i;
  for (i = 0; i < 5; i++) {
    Conformer *conf = new Conformer(2);
    conf->setAtomPos(0, RDGeom::Point3D(0.0, 0.0, 0.0));
    conf->setAtomPos(1, RDGeom::Point3D(1.5, 0.0, 0.0));
    m->addConformer(conf, true);
  }
  CHECK_INVARIANT(m->getNumConformers() == 5, "");
  
  ROMol *m2 = MolOps::addHs(*m,false,true);
  CHECK_INVARIANT(m2->getNumConformers() == 5, "");
  //const ROMol::CONF_SPTR_LIST &confs = m2->getConformers();
  ROMol::ConstConformerIterator ci;
  i = 0;
  for (ci = m2->beginConformers(); ci != m2->endConformers(); ci++) {
    CHECK_INVARIANT((*ci)->getNumAtoms() == 8, "");
    CHECK_INVARIANT((*ci)->getId() == i, "");
    const ROMol *mn = &((*ci)->getOwningMol());
    CHECK_INVARIANT(mn->getNumAtoms() == 8, "");
    i++;
  }
  //std::cout << m2->getNumAtoms() << " " << m2->getNumConformers() << "\n";
  delete m;
  delete m2;
  BOOST_LOG(rdInfoLog) << "Finished \n ";
  
}

void testIssue252() {
  // lets check if we can sanitize C60
  std::string smi = "C12=C3C4=C5C6=C1C7=C8C9=C1C%10=C%11C(=C29)C3=C2C3=C4C4=C5C5=C9C6=C7C6=C7C8=C1C1=C8C%10=C%10C%11=C2C2=C3C3=C4C4=C5C5=C%11C%12=C(C6=C95)C7=C1C1=C%12C5=C%11C4=C3C3=C5C(=C81)C%10=C23";
  ROMol *mol = SmilesToMol(smi);
  for(ROMol::BondIterator it=mol->beginBonds();
      it!=mol->endBonds();it++){
    TEST_ASSERT((*it)->getIsAromatic());
  }
  std::string asmi = MolToSmiles(*mol);
  // check if we can do it in the aromatic form
  ROMol *nmol = SmilesToMol(asmi);
  for(ROMol::BondIterator it=nmol->beginBonds();
      it!=nmol->endBonds();it++){
    TEST_ASSERT((*it)->getIsAromatic());
  }

  std::string nsmi = MolToSmiles(*nmol);
  delete mol;
  delete nmol;
  // This is a check for Issue253
  CHECK_INVARIANT(asmi == nsmi, "");

}

void testIssue276() {
  BOOST_LOG(rdInfoLog) << "-----------------------\n Issue 276" << std::endl;
  std::string smi = "CP1(C)=CC=CN=C1C";
  ROMol *mol = SmilesToMol(smi);
  TEST_ASSERT(mol);
  // as of this writing, I'm not 100% sure what the right answer is here,
  // but the hybridization definitely should *not* be SP2:
  TEST_ASSERT(mol->getAtomWithIdx(1)->getHybridization()>Atom::SP2);
  delete mol;

  BOOST_LOG(rdInfoLog) << "Finished \n ";
}

void testHsAndAromaticity() {
  BOOST_LOG(rdInfoLog) << "-----------------------\n Additional Aromaticity Cases" << std::endl;
  std::string smi;
  ROMol *mol;

  smi = "[CH]1-[CH]-[CH]-[CH]-[CH]-[CH]-1";
  mol = SmilesToMol(smi);
  TEST_ASSERT(mol);
  //std::cerr << mol->getAtomWithIdx(0)->getHybridization() << std::endl;
  TEST_ASSERT(mol->getAtomWithIdx(0)->getHybridization()==Atom::SP3);
  TEST_ASSERT(mol->getAtomWithIdx(0)->getImplicitValence()==0);
  TEST_ASSERT(mol->getAtomWithIdx(0)->getNumImplicitHs()==0);
  TEST_ASSERT(mol->getAtomWithIdx(0)->getNumRadicalElectrons()==1);
  TEST_ASSERT(!mol->getAtomWithIdx(0)->getIsAromatic());
  TEST_ASSERT(!mol->getBondBetweenAtoms(0,1)->getIsAromatic());

  smi = "C1=CC(=C)C(=C)C=C1";
  mol = SmilesToMol(smi);
  TEST_ASSERT(mol);
  TEST_ASSERT(mol->getAtomWithIdx(0)->getHybridization()==Atom::SP2);
  TEST_ASSERT(mol->getAtomWithIdx(2)->getHybridization()==Atom::SP2);
  TEST_ASSERT(mol->getAtomWithIdx(0)->getIsAromatic());
  TEST_ASSERT(mol->getBondBetweenAtoms(0,1)->getIsAromatic());

  delete mol;

  BOOST_LOG(rdInfoLog) << "Finished \n ";
}


void testSFIssue1694023()
{
  BOOST_LOG(rdInfoLog) << "-----------------------\n Testing sf.net issue 1694023 (bad chiral smiles after removing Hs) " << std::endl;
  ROMol *m;

  std::string smi;

  smi = "[C@@]([H])(F)(Cl)Br";
  m = SmilesToMol(smi);
  TEST_ASSERT(m);
  TEST_ASSERT(m->getNumAtoms()==4);
  TEST_ASSERT(m->getAtomWithIdx(0)->getChiralTag()==Atom::CHI_TETRAHEDRAL_CCW);

  smi = "[C@@](F)([H])(Cl)Br";
  delete m;
  m = SmilesToMol(smi);
  TEST_ASSERT(m);
  TEST_ASSERT(m->getNumAtoms()==4);
  TEST_ASSERT(m->getAtomWithIdx(0)->getChiralTag()==Atom::CHI_TETRAHEDRAL_CW);

  smi = "[C@@](F)(Cl)([H])Br";
  delete m;
  m = SmilesToMol(smi);
  TEST_ASSERT(m);
  TEST_ASSERT(m->getNumAtoms()==4);
  TEST_ASSERT(m->getAtomWithIdx(0)->getChiralTag()==Atom::CHI_TETRAHEDRAL_CCW);

  smi = "[C@@](F)(Cl)(Br)[H]";
  delete m;
  m = SmilesToMol(smi);
  TEST_ASSERT(m);
  TEST_ASSERT(m->getNumAtoms()==4);
  TEST_ASSERT(m->getAtomWithIdx(0)->getChiralTag()==Atom::CHI_TETRAHEDRAL_CW);
  
  smi = "[H][C@@](F)(Cl)Br";
  delete m;
  m = SmilesToMol(smi);
  TEST_ASSERT(m);
  TEST_ASSERT(m->getNumAtoms()==4);
  TEST_ASSERT(m->getAtomWithIdx(0)->getChiralTag()==Atom::CHI_TETRAHEDRAL_CCW);
  
  smi = "F[C@@]([H])(Cl)Br";
  delete m;
  m = SmilesToMol(smi);
  TEST_ASSERT(m);
  TEST_ASSERT(m->getNumAtoms()==4);
  TEST_ASSERT(m->getAtomWithIdx(1)->getChiralTag()==Atom::CHI_TETRAHEDRAL_CW);
  
  smi = "F[C@@](Cl)([H])Br";
  delete m;
  m = SmilesToMol(smi);
  TEST_ASSERT(m);
  TEST_ASSERT(m->getNumAtoms()==4);
  TEST_ASSERT(m->getAtomWithIdx(1)->getChiralTag()==Atom::CHI_TETRAHEDRAL_CCW);
  
  smi = "F[C@@](Cl)(Br)[H]";
  delete m;
  m = SmilesToMol(smi);
  TEST_ASSERT(m);
  TEST_ASSERT(m->getNumAtoms()==4);
  TEST_ASSERT(m->getAtomWithIdx(1)->getChiralTag()==Atom::CHI_TETRAHEDRAL_CW);
  
  smi = "C1CO[C@@H]1Cl";
  delete m;
  m = SmilesToMol(smi);
  TEST_ASSERT(m);
  TEST_ASSERT(m->getNumAtoms()==5);
  TEST_ASSERT(m->getAtomWithIdx(3)->getChiralTag()==Atom::CHI_TETRAHEDRAL_CCW);

  smi = "C1CO[C@]1([H])Cl";
  delete m;
  m = SmilesToMol(smi);
  TEST_ASSERT(m);
  TEST_ASSERT(m->getNumAtoms()==5);
  TEST_ASSERT(m->getAtomWithIdx(3)->getChiralTag()==Atom::CHI_TETRAHEDRAL_CCW);
  
  smi = "C1CO[C@@]1(Cl)[H]";
  delete m;
  m = SmilesToMol(smi);
  TEST_ASSERT(m);
  TEST_ASSERT(m->getNumAtoms()==5);
  TEST_ASSERT(m->getAtomWithIdx(3)->getChiralTag()==Atom::CHI_TETRAHEDRAL_CCW);
  
  
  delete m;
  BOOST_LOG(rdInfoLog) << "Finished" << std::endl;
}

void testSFIssue1719053()
{
  BOOST_LOG(rdInfoLog) << "-----------------------\n Testing sf.net issue 1719053 (Ring stereochemistry incorrectly removed) " << std::endl;
  ROMol *m;

  std::string smi;

  smi = "C[C@@H]1CCCCC1";
  m = SmilesToMol(smi);
  TEST_ASSERT(m);
  TEST_ASSERT(m->getAtomWithIdx(1)->getChiralTag()==Atom::CHI_UNSPECIFIED);

  delete m;
  smi = "C[C@@H]1CC[C@@H](C)CC1";
  m = SmilesToMol(smi);
  TEST_ASSERT(m);
  TEST_ASSERT(m->getAtomWithIdx(1)->getChiralTag()!=Atom::CHI_UNSPECIFIED);
  TEST_ASSERT(m->getAtomWithIdx(4)->getChiralTag()!=Atom::CHI_UNSPECIFIED);

  delete m;
  smi = "C[C@@H]1C(C)CCCC1C";
  m = SmilesToMol(smi);
  TEST_ASSERT(m);
  TEST_ASSERT(m->getAtomWithIdx(1)->getChiralTag()==Atom::CHI_UNSPECIFIED);

  delete m;
  smi = "C[C@@H]1[C@H](C)CCC[C@H]1C";
  m = SmilesToMol(smi);
  TEST_ASSERT(m);
  // this is a truly symmetric case, so the stereochem should be removed:
  TEST_ASSERT(m->getAtomWithIdx(1)->getChiralTag()==Atom::CHI_UNSPECIFIED);
  TEST_ASSERT(m->getAtomWithIdx(2)->getChiralTag()!=Atom::CHI_UNSPECIFIED);
  TEST_ASSERT(m->getAtomWithIdx(7)->getChiralTag()!=Atom::CHI_UNSPECIFIED);

  delete m;
  smi = "C[C@@H]1C=C[C@@H](C)C=C1";
  m = SmilesToMol(smi);
  TEST_ASSERT(m);
  TEST_ASSERT(m->getAtomWithIdx(1)->getChiralTag()!=Atom::CHI_UNSPECIFIED);
  TEST_ASSERT(m->getAtomWithIdx(4)->getChiralTag()!=Atom::CHI_UNSPECIFIED);

  delete m;
  smi = "C[N@@]1C=C[C@@H](C)C=C1";
  m = SmilesToMol(smi);
  TEST_ASSERT(m);
  TEST_ASSERT(m->getAtomWithIdx(1)->getChiralTag()==Atom::CHI_UNSPECIFIED);
  TEST_ASSERT(m->getAtomWithIdx(4)->getChiralTag()==Atom::CHI_UNSPECIFIED);

  delete m;
  smi = "C[N@@]1CC[C@@H](C)CC1";
  m = SmilesToMol(smi);
  TEST_ASSERT(m);
  TEST_ASSERT(m->getAtomWithIdx(1)->getChiralTag()!=Atom::CHI_UNSPECIFIED);
  TEST_ASSERT(m->getAtomWithIdx(4)->getChiralTag()!=Atom::CHI_UNSPECIFIED);

  
  delete m;
  BOOST_LOG(rdInfoLog) << "Finished" << std::endl;
}

void testSFIssue1811276()
{
  BOOST_LOG(rdInfoLog) << "-----------------------\n Testing sf.net issue 1811276 (kekulization failing) " << std::endl;
  ROMol *m;

  std::string smi;

  smi = "[O-]N1C=C[N+](=O)C=C1";
  m = SmilesToMol(smi);
  TEST_ASSERT(m);
  smi = MolToSmiles(*m);
  TEST_ASSERT(smi=="O=[n+]1ccn([O-])cc1");
  delete m;

  smi="o1ccc(=O)cc1";
  m = SmilesToMol(smi);
  TEST_ASSERT(m);
  smi = MolToSmiles(*m);
  TEST_ASSERT(smi=="O=c1ccocc1");
    
  smi="O=[n+]1ccocc1";
  m = SmilesToMol(smi);
  TEST_ASSERT(m);
  smi = MolToSmiles(*m);
  TEST_ASSERT(smi=="O=[n+]1ccocc1");

  smi="O=[n+]1ccn([O-])cc1";
  m = SmilesToMol(smi);
  TEST_ASSERT(m);
  smi = MolToSmiles(*m);
  TEST_ASSERT(smi=="O=[n+]1ccn([O-])cc1");

  smi="O=n1ccccc1";
  m = SmilesToMol(smi);
  TEST_ASSERT(m);
  smi = MolToSmiles(*m);
  TEST_ASSERT(smi=="[O-][n+]1ccccc1");

  delete m;
  BOOST_LOG(rdInfoLog) << "Finished" << std::endl;
}

void testSFIssue1836576()
{
  BOOST_LOG(rdInfoLog) << "-----------------------\n Testing sf.net issue 1836576 (sanitization crash) " << std::endl;
  RWMol *m;

  std::string smi;
  bool ok;
  
  // the original form of the test runs foul of the rules for explicit
  // valence on B:
  smi = "[BH]123[BH]45[BH]167[BH]289[BH]312[BH]838[BH]966[Co]74479%10%11%12[CH]633[BH]811[CH]345[BH]21[BH]1234[BH]75[BH]911[BH]226[BH]%1011[BH]227[BH]633[BH]44[BH]322[CH]%1145[CH]%12271";
  m = SmilesToMol(smi,false,false);
  TEST_ASSERT(m);

  unsigned int opThatFailed;
  ok=false;
  try {
    MolOps::sanitizeMol(*m,opThatFailed);
  } catch (MolSanitizeException &vee){
    ok=true;
  }
  TEST_ASSERT(ok);
  TEST_ASSERT(opThatFailed==MolOps::SANITIZE_PROPERTIES);

  // this molecule shows a known bug related to ring
  // ring finding in a molecule where all atoms are 4 connected.
  smi = "C123C45C11C44C55C22C33C14C523";
  m = SmilesToMol(smi,false,false);
  TEST_ASSERT(m);
  
  ok=false;
  try {
    MolOps::sanitizeMol(*m,opThatFailed);
  } catch (ValueErrorException &vee){
    ok=true;
  }
  TEST_ASSERT(ok);
  TEST_ASSERT(opThatFailed==MolOps::SANITIZE_SYMMRINGS);

  delete m;

  BOOST_LOG(rdInfoLog) << "Finished" << std::endl;
}


void testChiralityAndRemoveHs()
{
  BOOST_LOG(rdInfoLog) << "-----------------------\n Testing impact of removeHs on chirality" << std::endl;
  ROMol *m,*m2;

  std::string smi,code;

  smi = "F[C@]([H])(Cl)Br";
  m = SmilesToMol(smi,false,false);
  TEST_ASSERT(m);
  MolOps::assignStereochemistry(*m,true,true);
  TEST_ASSERT(m->getAtomWithIdx(1)->hasProp("_CIPCode"));
  m->getAtomWithIdx(1)->getProp("_CIPCode",code);
  TEST_ASSERT(code=="R");
  m2=MolOps::removeHs(*m);
  TEST_ASSERT(m2);
  MolOps::assignStereochemistry(*m2,true,true);
  TEST_ASSERT(m2->getAtomWithIdx(1)->hasProp("_CIPCode"));
  m2->getAtomWithIdx(1)->getProp("_CIPCode",code);
  TEST_ASSERT(code=="R");
  delete m;
  delete m2;

  smi = "F[C@H](Cl)Br";
  m = SmilesToMol(smi,false,false);
  TEST_ASSERT(m);
  MolOps::assignStereochemistry(*m,true,true);
  TEST_ASSERT(m->getAtomWithIdx(1)->hasProp("_CIPCode"));
  m->getAtomWithIdx(1)->getProp("_CIPCode",code);
  TEST_ASSERT(code=="R");
  m2=MolOps::removeHs(*m);
  TEST_ASSERT(m2);
  MolOps::assignStereochemistry(*m2,true,true);
  TEST_ASSERT(m2->getAtomWithIdx(1)->hasProp("_CIPCode"));
  m2->getAtomWithIdx(1)->getProp("_CIPCode",code);
  TEST_ASSERT(code=="R");
  delete m;
  delete m2;

  smi = "[C@]([H])(Cl)(F)Br";
  m = SmilesToMol(smi,false,false);
  TEST_ASSERT(m);
  MolOps::assignStereochemistry(*m,true,true);
  TEST_ASSERT(m->getAtomWithIdx(0)->hasProp("_CIPCode"));
  m->getAtomWithIdx(0)->getProp("_CIPCode",code);
  TEST_ASSERT(code=="R");
  m2=MolOps::removeHs(*m);
  TEST_ASSERT(m2);
  MolOps::assignStereochemistry(*m2,true,true);
  TEST_ASSERT(m2->getAtomWithIdx(0)->hasProp("_CIPCode"));
  m2->getAtomWithIdx(0)->getProp("_CIPCode",code);
  TEST_ASSERT(code=="R");
  delete m;
  delete m2;

  smi = "[C@H](Cl)(F)Br";
  m = SmilesToMol(smi,false,false);
  TEST_ASSERT(m);
  MolOps::assignStereochemistry(*m,true,true);
  TEST_ASSERT(m->getAtomWithIdx(0)->hasProp("_CIPCode"));
  m->getAtomWithIdx(0)->getProp("_CIPCode",code);
  TEST_ASSERT(code=="R");
  m2=MolOps::removeHs(*m);
  TEST_ASSERT(m2);
  MolOps::assignStereochemistry(*m2,true,true);
  TEST_ASSERT(m2->getAtomWithIdx(0)->hasProp("_CIPCode"));
  m2->getAtomWithIdx(0)->getProp("_CIPCode",code);
  TEST_ASSERT(code=="R");
  delete m;
  delete m2;

  smi = "[H]1.F[C@]1(Cl)Br";
  m = SmilesToMol(smi,false,false);
  TEST_ASSERT(m);
  MolOps::assignStereochemistry(*m,true,true);
  TEST_ASSERT(m->getAtomWithIdx(2)->hasProp("_CIPCode"));
  m->getAtomWithIdx(2)->getProp("_CIPCode",code);
  TEST_ASSERT(code=="R");
  m2=MolOps::removeHs(*m);
  TEST_ASSERT(m2);
  MolOps::assignStereochemistry(*m2,true,true);
  TEST_ASSERT(m2->getAtomWithIdx(1)->hasProp("_CIPCode"));
  m2->getAtomWithIdx(1)->getProp("_CIPCode",code);
  TEST_ASSERT(code=="R");
  delete m;
  delete m2;

  smi = "F[C@]1(Cl)Br.[H]1";
  m = SmilesToMol(smi,false,false);
  TEST_ASSERT(m);
  MolOps::assignStereochemistry(*m,true,true);
  TEST_ASSERT(m->getAtomWithIdx(1)->hasProp("_CIPCode"));
  m->getAtomWithIdx(1)->getProp("_CIPCode",code);
  TEST_ASSERT(code=="R");
  m2=MolOps::removeHs(*m);
  TEST_ASSERT(m2);
  MolOps::assignStereochemistry(*m2,true,true);
  TEST_ASSERT(m2->getAtomWithIdx(1)->hasProp("_CIPCode"));
  m2->getAtomWithIdx(1)->getProp("_CIPCode",code);
  TEST_ASSERT(code=="R");
  delete m;
  delete m2;

  smi = "[H]1.[C@]1(Cl)(F)Br";
  m = SmilesToMol(smi,false,false);
  TEST_ASSERT(m);
  MolOps::assignStereochemistry(*m,true,true);
  TEST_ASSERT(m->getAtomWithIdx(1)->hasProp("_CIPCode"));
  m->getAtomWithIdx(1)->getProp("_CIPCode",code);
  TEST_ASSERT(code=="R");
  m2=MolOps::removeHs(*m);
  TEST_ASSERT(m2);
  MolOps::assignStereochemistry(*m2,true,true);
  TEST_ASSERT(m2->getAtomWithIdx(0)->hasProp("_CIPCode"));
  m2->getAtomWithIdx(0)->getProp("_CIPCode",code);
  TEST_ASSERT(code=="R");
  delete m;
  delete m2;

  smi = "[C@]1(Cl)(F)Br.[H]1";
  m = SmilesToMol(smi,false,false);
  TEST_ASSERT(m);
  MolOps::assignStereochemistry(*m,true,true);
  TEST_ASSERT(m->getAtomWithIdx(0)->hasProp("_CIPCode"));
  m->getAtomWithIdx(0)->getProp("_CIPCode",code);
  TEST_ASSERT(code=="R");
  m2=MolOps::removeHs(*m);
  TEST_ASSERT(m2);
  MolOps::assignStereochemistry(*m2,true,true);
  TEST_ASSERT(m2->getAtomWithIdx(0)->hasProp("_CIPCode"));
  m2->getAtomWithIdx(0)->getProp("_CIPCode",code);
  TEST_ASSERT(code=="R");
  delete m;
  delete m2;
  

  smi = "Cl1.F2.Br3.[C@H]123";
  m = SmilesToMol(smi,false,false);
  TEST_ASSERT(m);
  MolOps::assignStereochemistry(*m,true,true);
  TEST_ASSERT(m->getAtomWithIdx(3)->hasProp("_CIPCode"));
  m->getAtomWithIdx(3)->getProp("_CIPCode",code);
  TEST_ASSERT(code=="R");
  delete m;

  smi = "[C@H]123.Cl1.F2.Br3";
  m = SmilesToMol(smi,false,false);
  TEST_ASSERT(m);
  MolOps::assignStereochemistry(*m,true,true);
  TEST_ASSERT(m->getAtomWithIdx(0)->hasProp("_CIPCode"));
  m->getAtomWithIdx(0)->getProp("_CIPCode",code);
  TEST_ASSERT(code=="R");
  delete m;

  smi = "F2.Cl1.Br3.[C@H]123";
  m = SmilesToMol(smi,false,false);
  TEST_ASSERT(m);
  MolOps::assignStereochemistry(*m,true,true);
  TEST_ASSERT(m->getAtomWithIdx(3)->hasProp("_CIPCode"));
  m->getAtomWithIdx(3)->getProp("_CIPCode",code);
  TEST_ASSERT(code=="R");
  delete m;


  smi = "Cl2.F1.Br3.[C@H]213";
  m = SmilesToMol(smi,false,false);
  TEST_ASSERT(m);
  MolOps::assignStereochemistry(*m,true,true);
  TEST_ASSERT(m->getAtomWithIdx(3)->hasProp("_CIPCode"));
  m->getAtomWithIdx(3)->getProp("_CIPCode",code);
  TEST_ASSERT(code=="R");
  delete m;

  BOOST_LOG(rdInfoLog) << "Finished" << std::endl;
}


void testSFIssue1894348()
{
  BOOST_LOG(rdInfoLog) << "-----------------------\n Testing SFIssue1894348 (impact of removeHs on bond stereo atoms" << std::endl;
  RWMol *m,*m2;

  std::string smi;

  smi = "Cl/C([H])=C/Cl";
  m = SmilesToMol(smi,false,false);
  TEST_ASSERT(m);
  MolOps::sanitizeMol(*m);
  MolOps::assignStereochemistry(*m);
  TEST_ASSERT(m->getBondWithIdx(2)->getStereoAtoms().size()==2);
  TEST_ASSERT(m->getBondWithIdx(2)->getStereoAtoms()[0]==0);
  TEST_ASSERT(m->getBondWithIdx(2)->getStereoAtoms()[1]==4);
  m2=static_cast<RWMol *>(MolOps::removeHs(static_cast<const ROMol &>(*m)));
  TEST_ASSERT(m->getBondWithIdx(2)->getStereoAtoms().size()==2);
  TEST_ASSERT(m->getBondWithIdx(2)->getStereoAtoms()[0]==0);
  TEST_ASSERT(m->getBondWithIdx(2)->getStereoAtoms()[1]==4);
  TEST_ASSERT(m2->getBondWithIdx(1)->getStereoAtoms().size()==2);
  TEST_ASSERT(m2->getBondWithIdx(1)->getStereoAtoms()[0]==0);
  TEST_ASSERT(m2->getBondWithIdx(1)->getStereoAtoms()[1]==3);

  delete m;
  delete m2;

  smi = "Cl/C([H])=C/Cl";
  m = SmilesToMol(smi,false,false);
  TEST_ASSERT(m);
  MolOps::sanitizeMol(*m);
  TEST_ASSERT(m->getBondWithIdx(2)->getStereoAtoms().size()==0);
  m2=static_cast<RWMol *>(MolOps::removeHs(static_cast<const ROMol &>(*m)));
  // if we don't assign stereocodes in the original we shouldn't have them here:
  TEST_ASSERT(m2->getBondWithIdx(1)->getStereoAtoms().size()==0);
  delete m;
  delete m2;

  BOOST_LOG(rdInfoLog) << "Finished" << std::endl;
}

void testAromaticityEdges()
{
  BOOST_LOG(rdInfoLog) << "-----------------------\n Testing some aromaticity edge cases " << std::endl;
  RWMol *m;

  std::string smi;

  // ------
  // this was sf.net bug 1934360
  smi = "C1=C=NC=N1";
  m = SmilesToMol(smi);
  TEST_ASSERT(m);
  TEST_ASSERT(!m->getAtomWithIdx(0)->getIsAromatic());
  TEST_ASSERT(!m->getBondWithIdx(0)->getIsAromatic());
  delete m;

  smi = "C1=CNC=N1";
  m = SmilesToMol(smi);
  TEST_ASSERT(m);
  TEST_ASSERT(m->getAtomWithIdx(0)->getIsAromatic());
  TEST_ASSERT(m->getBondWithIdx(0)->getIsAromatic());
  delete m;

  smi = "C=[C+]1=CNC=N1";
  m = SmilesToMol(smi);
  TEST_ASSERT(m);
  TEST_ASSERT(!m->getAtomWithIdx(1)->getIsAromatic());
  TEST_ASSERT(!m->getBondWithIdx(1)->getIsAromatic());
  delete m;

  // ------
  // this was sf.net bug 1940646
  smi = "C1#CC=C1";
  m = SmilesToMol(smi);
  TEST_ASSERT(m);
  TEST_ASSERT(!m->getAtomWithIdx(0)->getIsAromatic());
  TEST_ASSERT(!m->getBondWithIdx(0)->getIsAromatic());
  delete m;
  smi = "C1#CC=CC=C1";
  m = SmilesToMol(smi);
  TEST_ASSERT(m);
  TEST_ASSERT(m->getAtomWithIdx(0)->getIsAromatic());
  TEST_ASSERT(m->getBondWithIdx(0)->getIsAromatic());
  delete m;

  // ------
  // this was sf.net bug 2091839
  
  smi = "c1cccc[c]1";
  m = SmilesToMol(smi);
  TEST_ASSERT(m);
  TEST_ASSERT(m->getAtomWithIdx(0)->getIsAromatic());
  TEST_ASSERT(m->getBondWithIdx(0)->getIsAromatic());
  delete m;
  
  smi = "C1=CC=CC=[C]1";
  m = SmilesToMol(smi);
  TEST_ASSERT(m);
  TEST_ASSERT(m->getAtomWithIdx(0)->getIsAromatic());
  TEST_ASSERT(m->getBondWithIdx(0)->getIsAromatic());
  delete m;

  smi = "c1cccc[n+]1";
  m = SmilesToMol(smi);
  TEST_ASSERT(m);
  TEST_ASSERT(m->getAtomWithIdx(0)->getIsAromatic());
  TEST_ASSERT(m->getBondWithIdx(0)->getIsAromatic());
  delete m;

#if 0 // currently fails
  smi = "[n]1cccc1";
  m = SmilesToMol(smi);
  TEST_ASSERT(m);
  TEST_ASSERT(m->getAtomWithIdx(0)->getIsAromatic());
  TEST_ASSERT(m->getAtomWithIdx(0)->getNumRadicalElectrons()==1);
  TEST_ASSERT(m->getBondWithIdx(0)->getIsAromatic());
  delete m;
#endif
  
  smi = "[n]1ccccc1";
  m = SmilesToMol(smi);
  TEST_ASSERT(m);
  TEST_ASSERT(m->getAtomWithIdx(0)->getIsAromatic());
  TEST_ASSERT(m->getAtomWithIdx(0)->getNumRadicalElectrons()==0);
  TEST_ASSERT(m->getBondWithIdx(0)->getIsAromatic());
  delete m;

  smi = "[H]n1cccc1";
  m = SmilesToMol(smi,0,0);
  TEST_ASSERT(m);
  MolOps::sanitizeMol(*m);
  TEST_ASSERT(m->getAtomWithIdx(1)->getIsAromatic());
  TEST_ASSERT(m->getAtomWithIdx(1)->getNumRadicalElectrons()==0);
  TEST_ASSERT(!m->getAtomWithIdx(0)->getIsAromatic());
  TEST_ASSERT(m->getAtomWithIdx(0)->getNumRadicalElectrons()==0);
  delete m;

  smi = "[H]";
  m = SmilesToMol(smi,0,0);
  TEST_ASSERT(m);
  MolOps::sanitizeMol(*m);
  TEST_ASSERT(m->getAtomWithIdx(0)->getNumRadicalElectrons()==1);
  delete m;
  
  // ------
  // this was sf.net bug 2787221.
  smi = "O=C1C(=O)C=C1";
  m = SmilesToMol(smi);
  TEST_ASSERT(m);
  TEST_ASSERT(m->getAtomWithIdx(1)->getIsAromatic());
  TEST_ASSERT(m->getBondBetweenAtoms(1,2)->getIsAromatic());
  delete m;


  BOOST_LOG(rdInfoLog) << "Finished" << std::endl;
}

void testSFIssue1942657()
{
  BOOST_LOG(rdInfoLog) << "-----------------------\n Testing sf.net issue 1942657 " << std::endl;
  RWMol *m;

  std::string smi;

  smi = "C[C](C)(C)(C)C";
  try{
    m = SmilesToMol(smi);
  } catch (MolSanitizeException &e){
    m=0;
  }
  TEST_ASSERT(!m);

  smi = "C[CH](C)(C)C";
  try{
    m = SmilesToMol(smi);
  } catch (MolSanitizeException &e){
    m=0;
  }
  TEST_ASSERT(!m);

  smi = "C[C](=C)(C)C";
  try{
    m = SmilesToMol(smi);
  } catch (MolSanitizeException &e){
    m=0;
  }
  TEST_ASSERT(!m);

  smi = "C[Si](=C)(=C)=C";
  try{
    m = SmilesToMol(smi);
  } catch (MolSanitizeException &e){
    m=0;
  }
  TEST_ASSERT(!m);


  
  BOOST_LOG(rdInfoLog) << "Finished" << std::endl;
}


void testSFIssue1968608()
{
  BOOST_LOG(rdInfoLog) << "-----------------------\n Testing sf.net issue 198608 " << std::endl;
  RWMol *m;

  std::string smi;

  smi = "C1CC1CC1CC1";
  m = SmilesToMol(smi);
  TEST_ASSERT(m->getRingInfo()->minAtomRingSize(0)==3);
  TEST_ASSERT(m->getRingInfo()->minAtomRingSize(3)==0);
  TEST_ASSERT(m->getRingInfo()->minBondRingSize(0)==3);
  TEST_ASSERT(m->getRingInfo()->minBondRingSize(3)==0);

  
  BOOST_LOG(rdInfoLog) << "Finished" << std::endl;
}

void testHybridization()
{
  BOOST_LOG(rdInfoLog) << "-----------------------\n Testing hybridization assignment " << std::endl;

  {
    RWMol *m;
    std::string smi="CCC";
    m = SmilesToMol(smi);
    TEST_ASSERT(m);
    TEST_ASSERT(m->getAtomWithIdx(1)->getHybridization()==Atom::SP3);
    TEST_ASSERT(m->getAtomWithIdx(0)->getHybridization()==Atom::SP3);
    delete m;
  }

  {
    RWMol *m;
    std::string smi="CNC";
    m = SmilesToMol(smi);
    TEST_ASSERT(m);
    TEST_ASSERT(m->getAtomWithIdx(1)->getHybridization()==Atom::SP3);
    TEST_ASSERT(m->getAtomWithIdx(0)->getHybridization()==Atom::SP3);
    delete m;
  }

  {
    RWMol *m;
    std::string smi="COC";
    m = SmilesToMol(smi);
    TEST_ASSERT(m);
    TEST_ASSERT(m->getAtomWithIdx(1)->getHybridization()==Atom::SP3);
    TEST_ASSERT(m->getAtomWithIdx(0)->getHybridization()==Atom::SP3);
    delete m;
  }

  {
    RWMol *m;
    std::string smi="C[C-2]C";
    m = SmilesToMol(smi);
    TEST_ASSERT(m);
    TEST_ASSERT(m->getAtomWithIdx(1)->getHybridization()==Atom::SP3);
    TEST_ASSERT(m->getAtomWithIdx(0)->getHybridization()==Atom::SP3);
    delete m;
  }

  {
    RWMol *m;
    std::string smi="C[CH-]C";
    m = SmilesToMol(smi);
    TEST_ASSERT(m);
    TEST_ASSERT(m->getAtomWithIdx(1)->getHybridization()==Atom::SP3);
    TEST_ASSERT(m->getAtomWithIdx(0)->getHybridization()==Atom::SP3);
    delete m;
  }

  {
    RWMol *m;
    std::string smi="C[CH]C";
    m = SmilesToMol(smi);
    TEST_ASSERT(m);
    TEST_ASSERT(m->getAtomWithIdx(1)->getHybridization()==Atom::SP3);
    TEST_ASSERT(m->getAtomWithIdx(0)->getHybridization()==Atom::SP3);
    delete m;
  }

  {
    RWMol *m;
    std::string smi="C[C]C";
    m = SmilesToMol(smi);
    TEST_ASSERT(m);
    TEST_ASSERT(m->getAtomWithIdx(1)->getHybridization()==Atom::SP3);
    TEST_ASSERT(m->getAtomWithIdx(0)->getHybridization()==Atom::SP3);
    delete m;
  }

  {
    RWMol *m;
    std::string smi="C[C-]C";
    m = SmilesToMol(smi);
    TEST_ASSERT(m);
    TEST_ASSERT(m->getAtomWithIdx(1)->getHybridization()==Atom::SP3);
    TEST_ASSERT(m->getAtomWithIdx(0)->getHybridization()==Atom::SP3);
    delete m;
  }

  {
    RWMol *m;
    std::string smi="C[CH+]C";
    m = SmilesToMol(smi);
    TEST_ASSERT(m);
    TEST_ASSERT(m->getAtomWithIdx(1)->getHybridization()==Atom::SP2);
    TEST_ASSERT(m->getAtomWithIdx(0)->getHybridization()==Atom::SP3);
    delete m;
  }

  {
    RWMol *m;
    std::string smi="CC=C";
    m = SmilesToMol(smi);
    TEST_ASSERT(m);
    TEST_ASSERT(m->getAtomWithIdx(1)->getHybridization()==Atom::SP2);
    TEST_ASSERT(m->getAtomWithIdx(0)->getHybridization()==Atom::SP3);
    delete m;
  }

  {
    RWMol *m;
    std::string smi="CN=C";
    m = SmilesToMol(smi);
    TEST_ASSERT(m);
    TEST_ASSERT(m->getAtomWithIdx(1)->getHybridization()==Atom::SP2);
    TEST_ASSERT(m->getAtomWithIdx(0)->getHybridization()==Atom::SP3);
    delete m;
  }

  {
    RWMol *m;
    std::string smi="C[C-]=C";
    m = SmilesToMol(smi);
    TEST_ASSERT(m);
    TEST_ASSERT(m->getAtomWithIdx(1)->getHybridization()==Atom::SP2);
    TEST_ASSERT(m->getAtomWithIdx(0)->getHybridization()==Atom::SP3);
    delete m;
  }

  {
    RWMol *m;
    std::string smi="C[C]=C";
    m = SmilesToMol(smi);
    TEST_ASSERT(m);
    TEST_ASSERT(m->getAtomWithIdx(1)->getHybridization()==Atom::SP2);
    TEST_ASSERT(m->getAtomWithIdx(0)->getHybridization()==Atom::SP3);
    delete m;
  }

  {
    RWMol *m;
    std::string smi="C[N+]=C";
    m = SmilesToMol(smi);
    TEST_ASSERT(m);
    TEST_ASSERT(m->getAtomWithIdx(1)->getHybridization()==Atom::SP2);
    TEST_ASSERT(m->getAtomWithIdx(0)->getHybridization()==Atom::SP3);
    delete m;
  }


  
  {
    RWMol *m;
    std::string smi="C#C";
    m = SmilesToMol(smi);
    TEST_ASSERT(m);
    TEST_ASSERT(m->getAtomWithIdx(1)->getHybridization()==Atom::SP);
    delete m;
  }

  {
    RWMol *m;
    std::string smi="C#[C-]";
    m = SmilesToMol(smi);
    TEST_ASSERT(m);
    TEST_ASSERT(m->getAtomWithIdx(1)->getHybridization()==Atom::SP);
    delete m;
  }

  {
    RWMol *m;
    std::string smi="C#[C]";
    m = SmilesToMol(smi);
    TEST_ASSERT(m);
    TEST_ASSERT(m->getAtomWithIdx(1)->getHybridization()==Atom::SP);
    delete m;
  }

  {
    RWMol *m;
    std::string smi="C[O]";
    m = SmilesToMol(smi);
    TEST_ASSERT(m);
    TEST_ASSERT(m->getAtomWithIdx(1)->getHybridization()==Atom::SP3);
    delete m;
  }

  {
    RWMol *m;
    std::string smi="C[N-]";
    m = SmilesToMol(smi);
    TEST_ASSERT(m);
    TEST_ASSERT(m->getAtomWithIdx(1)->getHybridization()==Atom::SP3);
    delete m;
  }

  BOOST_LOG(rdInfoLog) << "Finished" << std::endl;
}

void testSFNetIssue2196817() {
  BOOST_LOG(rdInfoLog) << "-----------------------\n Testing sf.net issue 2196817: handling of aromatic dummies" << std::endl;

  {
    std::string pathName=getenv("RDBASE");
    pathName += "/Code/GraphMol/test_data/";
    RWMol *m = MolFileToMol(pathName+"dummyArom.mol");
    TEST_ASSERT(m);
    TEST_ASSERT(m->getAtomWithIdx(0)->getAtomicNum()==0);
    TEST_ASSERT(m->getAtomWithIdx(0)->getIsAromatic()==true);

    MolOps::Kekulize(*m);
    TEST_ASSERT(m->getBondBetweenAtoms(0,1)->getBondType()==Bond::SINGLE);
    TEST_ASSERT(m->getBondBetweenAtoms(0,4)->getBondType()==Bond::SINGLE);
      
    delete m;
  }
  
  {
    std::string smi="*1cncc1";
    RWMol *m = SmilesToMol(smi);
    TEST_ASSERT(m);
    TEST_ASSERT(m->getAtomWithIdx(0)->getAtomicNum()==0);
    TEST_ASSERT(m->getBondWithIdx(0)->getIsAromatic()==true);
    delete m;
  }
  
  {
    std::string smi="*1C=NC=C1";
    RWMol *m = SmilesToMol(smi);
    TEST_ASSERT(m);
    TEST_ASSERT(m->getAtomWithIdx(0)->getAtomicNum()==0);
    TEST_ASSERT(m->getBondWithIdx(0)->getIsAromatic()==true);
    delete m;
  }

  {
    // case where all must be ignored:
    std::string smi="c1*ccc1-c1*ccc1-c1*ccc1";
    RWMol *m = SmilesToMol(smi);
    TEST_ASSERT(m);
    delete m;
  }
  
  {
    std::string smi="c1*[nH]*c1";
    RWMol *m = SmilesToMol(smi);
    TEST_ASSERT(m);
    smi=MolToSmiles(*m);
    TEST_ASSERT(smi=="[*]1cc[*][nH]1");
    delete m;
    smi="c1***c1";
    m = SmilesToMol(smi);
    TEST_ASSERT(m);
    smi=MolToSmiles(*m);
    TEST_ASSERT(smi=="[*]1:[*]cc[*]:1");
    delete m;
    smi="c:1:*:*:*:*1";
    m = SmilesToMol(smi);
    TEST_ASSERT(m);
    smi=MolToSmiles(*m);
    TEST_ASSERT(smi=="[*]1:[*]:[*]c[*]:1");

    delete m;
    smi="*:1:*:*:*:*:1";
    m = SmilesToMol(smi);
    TEST_ASSERT(m);
    smi=MolToSmiles(*m);
    TEST_ASSERT(smi=="[*]1:[*]:[*]:[*]:[*]:1");
    delete m;
  }
  
  {
    std::string smi="c1*[nH]cc1-c1*[nH]cc1-c1*ccc1";
    RWMol *m = SmilesToMol(smi);
    TEST_ASSERT(m);
    delete m;
    smi="c1*[nH]cc1-c1*ccc1-c1*[nH]cc1";
    m = SmilesToMol(smi);
    TEST_ASSERT(m);
    delete m;
    smi="c1*ccc1-c1*[nH]cc1-c1*[nH1]cc1";
    m = SmilesToMol(smi);
    TEST_ASSERT(m);
    delete m;
  }
  
  {
    std::string smi="c1*[nH]cc1-c1*[nH]cc1-c1*[nH]cc1";
    RWMol *m = SmilesToMol(smi);
    TEST_ASSERT(m);
    delete m;
  }
  
  {
    std::string smi="c1ccc(C2CC(n4cc[*]c4=C2))cc1";
    RWMol *m = SmilesToMol(smi);
    TEST_ASSERT(m);
    TEST_ASSERT(m->getBondBetweenAtoms(0,1)->getIsAromatic());
    TEST_ASSERT(m->getBondBetweenAtoms(0,14)->getIsAromatic());
    TEST_ASSERT(m->getBondBetweenAtoms(0,1)->getBondType()==Bond::AROMATIC);
    TEST_ASSERT(m->getBondBetweenAtoms(0,14)->getBondType()==Bond::AROMATIC);
    MolOps::Kekulize(*m);
    TEST_ASSERT(!m->getBondBetweenAtoms(0,1)->getIsAromatic());
    TEST_ASSERT(!m->getBondBetweenAtoms(0,14)->getIsAromatic());
    TEST_ASSERT(m->getBondBetweenAtoms(0,1)->getBondType()==Bond::DOUBLE||
                m->getBondBetweenAtoms(0,14)->getBondType()==Bond::DOUBLE);
    MolOps::setAromaticity(*m);
    TEST_ASSERT(m->getBondBetweenAtoms(0,1)->getIsAromatic());
    TEST_ASSERT(m->getBondBetweenAtoms(0,14)->getIsAromatic());
    TEST_ASSERT(m->getBondBetweenAtoms(0,1)->getBondType()==Bond::AROMATIC);
    TEST_ASSERT(m->getBondBetweenAtoms(0,14)->getBondType()==Bond::AROMATIC);
    delete m;
  }
  
  BOOST_LOG(rdInfoLog) << "Finished" << std::endl;
}


void testSFNetIssue2208994() {
  BOOST_LOG(rdInfoLog) << "-----------------------\n Testing sf.net issue 2208994 : kekulization error" << std::endl;

  {
    std::string smi="Cn1ccc(=O)n1C";
    RWMol *m = SmilesToMol(smi);
    TEST_ASSERT(m);
    TEST_ASSERT(m->getAtomWithIdx(1)->getIsAromatic()==true);
    TEST_ASSERT(m->getBondWithIdx(1)->getIsAromatic()==true);

    delete m;
  }
  
  {
    std::string smi="c:1:c:c:c:c:c1";
    RWMol *m = SmilesToMol(smi);
    TEST_ASSERT(m);
    TEST_ASSERT(m->getAtomWithIdx(1)->getIsAromatic()==true);
    TEST_ASSERT(m->getBondWithIdx(1)->getIsAromatic()==true);

    delete m;
  }
  
  {
    std::string smi="c1:c:c:c:c:c:1";
    RWMol *m = SmilesToMol(smi);
    TEST_ASSERT(m);
    TEST_ASSERT(m->getAtomWithIdx(1)->getIsAromatic()==true);
    TEST_ASSERT(m->getBondWithIdx(1)->getIsAromatic()==true);

    delete m;
  }
  
  BOOST_LOG(rdInfoLog) << "Finished" << std::endl;
}

void testSFNetIssue2313979() {
  BOOST_LOG(rdInfoLog) << "-----------------------\n Testing sf.net issue 2313979: aromaticity assignment hangs " << std::endl;
  {
    std::string pathName=getenv("RDBASE");
    pathName += "/Code/GraphMol/test_data/";
    SDMolSupplier suppl(pathName+"Issue2313979.sdf",false);

    while(!suppl.atEnd()){
      ROMol *m=suppl.next();
      TEST_ASSERT(m);
      std::string nm;
      m->getProp("_Name",nm);
      BOOST_LOG(rdInfoLog) << "   Doing molecule: "<<nm<< std::endl;
      
      BOOST_LOG(rdInfoLog) << "     This should finish in a few seconds.  >>>" << std::endl;
      MolOps::sanitizeMol(*(RWMol *)m);
      delete m;
      BOOST_LOG(rdInfoLog) << "   <<< Done." << std::endl;
    }

  }
  
  BOOST_LOG(rdInfoLog) << "Finished" << std::endl;
}



void testSFNetIssue2316677() {
  BOOST_LOG(rdInfoLog) << "-----------------------\n Testing sf.net issue 2316677 : canonicalization error" << std::endl;
  {
    std::string pathName=getenv("RDBASE");
    pathName += "/Code/GraphMol/test_data/";
    RWMol *m = MolFileToMol(pathName+"Issue2316677.mol");
    TEST_ASSERT(m);
    std::string smi=MolToSmiles(*m,true);
    std::cerr<<"smi: "<<smi<<std::endl;
    TEST_ASSERT(smi=="Cc1ccc(S(=O)(=O)/N=C2\\CC(=N\\C(C)(C)C)/C2=N\\C(C)(C)C)cc1");
  }

  BOOST_LOG(rdInfoLog) << "Finished" << std::endl;
}

void testSanitizeNonringAromatics() {
  BOOST_LOG(rdInfoLog) << "-----------------------\n Testing sf.net issue 2830244: make sure that non-ring aromatic atoms generate errors:" << std::endl;
  {
    std::string smi="c-C";
    
    RWMol *m = SmilesToMol(smi,0,false);
    bool ok=false;
    try {
      MolOps::Kekulize(*m);
    } catch (MolSanitizeException &vee){
      ok=true;
    }
    TEST_ASSERT(ok);
    delete m;
  }
  {
    std::string smi="c-C";
    
    RWMol *m = SmilesToMol(smi,0,false);
    bool ok=false;
    unsigned int opThatFailed;
    try {
      MolOps::sanitizeMol(*m,opThatFailed);
    } catch (MolSanitizeException &vee){
      ok=true;
    }
    TEST_ASSERT(ok);
    TEST_ASSERT(opThatFailed==MolOps::SANITIZE_KEKULIZE);
    delete m;
  }
  
  BOOST_LOG(rdInfoLog) << "Finished" << std::endl;
}


void testSFNetIssue2951221() {
  BOOST_LOG(rdInfoLog) << "-----------------------\n Testing sf.net issue 2951221 : hydrogens added with bad coordinates" << std::endl;
  {
    std::string pathName=getenv("RDBASE");
    pathName += "/Code/GraphMol/test_data/";
    ROMol *m = MolFileToMol(pathName+"Issue2951221.1.mol");
    TEST_ASSERT(m);
    ROMol *m2 = MolOps::addHs(*m,false,true);
    TEST_ASSERT(m2);
    delete m;
    TEST_ASSERT(m2->getNumAtoms(false)==12);
    RDGeom::Point3D coords[4];
    coords[0]= m2->getConformer().getAtomPos(2);
    coords[1]= m2->getConformer().getAtomPos(0);
    coords[2]= m2->getConformer().getAtomPos(1);
    coords[3]= m2->getConformer().getAtomPos(9);
    double dot=(coords[3]-coords[0]).dotProduct((coords[1]-coords[0]).crossProduct(coords[2]-coords[0]));
    TEST_ASSERT(dot>1.0);
  }

  {
    std::string pathName=getenv("RDBASE");
    pathName += "/Code/GraphMol/test_data/";
    ROMol *m = MolFileToMol(pathName+"Issue2951221.2.mol");
    TEST_ASSERT(m);
    ROMol *m2 = MolOps::addHs(*m,false,true);
    TEST_ASSERT(m2);
    delete m;
    TEST_ASSERT(m2->getNumAtoms(false)==5);
    MolOps::assignChiralTypesFrom3D(*m2);
    MolOps::assignStereochemistry(*m2,true,true);
    TEST_ASSERT(m2->getAtomWithIdx(1)->hasProp("_CIPCode"));
    std::string cip;
    m2->getAtomWithIdx(1)->getProp("_CIPCode",cip);
    TEST_ASSERT(cip=="S");
  }
  {
    std::string pathName=getenv("RDBASE");
    pathName += "/Code/GraphMol/test_data/";
    ROMol *m = MolFileToMol(pathName+"Issue2951221.3.mol");
    TEST_ASSERT(m);
    ROMol *m2 = MolOps::addHs(*m,false,true);
    TEST_ASSERT(m2);
    delete m;
    TEST_ASSERT(m2->getNumAtoms(false)==5);
    MolOps::assignChiralTypesFrom3D(*m2);
    MolOps::assignStereochemistry(*m2,true,true);
    TEST_ASSERT(m2->getAtomWithIdx(1)->hasProp("_CIPCode"));
    std::string cip;
    m2->getAtomWithIdx(1)->getProp("_CIPCode",cip);
    TEST_ASSERT(cip=="R");
  }

  BOOST_LOG(rdInfoLog) << "Finished" << std::endl;
}

void testSFNetIssue2952255() {
  BOOST_LOG(rdInfoLog) << "-----------------------\n Testing sf.net issue 2952255 : bad assignment of radicals to early elements" << std::endl;
  {
    std::string smi="[C](C)(C)C";
    RWMol *m = SmilesToMol(smi);
    TEST_ASSERT(m);
    TEST_ASSERT(m->getAtomWithIdx(0)->getNumRadicalElectrons()==1);
    delete m;
  }
  {
    std::string smi="[C](C)C";
    RWMol *m = SmilesToMol(smi);
    TEST_ASSERT(m);
    TEST_ASSERT(m->getAtomWithIdx(0)->getNumRadicalElectrons()==2);
    delete m;
  }
  {
    std::string smi="[CH](C)C";
    RWMol *m = SmilesToMol(smi);
    TEST_ASSERT(m);
    TEST_ASSERT(m->getAtomWithIdx(0)->getNumRadicalElectrons()==1);
    delete m;
  }
  {
    std::string smi="[CH+](C)C";
    RWMol *m = SmilesToMol(smi);
    TEST_ASSERT(m);
    TEST_ASSERT(m->getAtomWithIdx(0)->getNumRadicalElectrons()==0);
    delete m;
  }
  {
    std::string smi="[C-](C)C";
    RWMol *m = SmilesToMol(smi);
    TEST_ASSERT(m);
    TEST_ASSERT(m->getAtomWithIdx(0)->getNumRadicalElectrons()==1);
    delete m;
  }
  {
    std::string smi="[C+](C)(C)(C)C";
    RWMol *m = SmilesToMol(smi);
    TEST_ASSERT(m);
    TEST_ASSERT(m->getAtomWithIdx(0)->getNumRadicalElectrons()==1);
    delete m;
  }
  {
    std::string smi="C(C)(C)(C)C";
    RWMol *m = SmilesToMol(smi);
    TEST_ASSERT(m);
    TEST_ASSERT(m->getAtomWithIdx(0)->getNumRadicalElectrons()==0);
    delete m;
  }
  {
    std::string smi="[N](C)C";
    RWMol *m = SmilesToMol(smi);
    TEST_ASSERT(m);
    TEST_ASSERT(m->getAtomWithIdx(0)->getNumRadicalElectrons()==1);
    delete m;
  }
  {
    std::string smi="[N+](C)(C)C";
    RWMol *m = SmilesToMol(smi);
    TEST_ASSERT(m);
    TEST_ASSERT(m->getAtomWithIdx(0)->getNumRadicalElectrons()==1);
    delete m;
  }
  {
    std::string smi="[Cl]";
    RWMol *m = SmilesToMol(smi);
    TEST_ASSERT(m);
    TEST_ASSERT(m->getAtomWithIdx(0)->getNumRadicalElectrons()==1);
    delete m;
  }
  {
    std::string smi="[Cl-]";
    RWMol *m = SmilesToMol(smi);
    TEST_ASSERT(m);
    TEST_ASSERT(m->getAtomWithIdx(0)->getNumRadicalElectrons()==0);
    delete m;
  }
  {
    std::string smi="[Cl]C";
    RWMol *m = SmilesToMol(smi);
    TEST_ASSERT(m);
    TEST_ASSERT(m->getAtomWithIdx(0)->getNumRadicalElectrons()==0);
    delete m;
  }
  {
    std::string smi="[Na]";
    RWMol *m = SmilesToMol(smi);
    TEST_ASSERT(m);
    TEST_ASSERT(m->getAtomWithIdx(0)->getNumRadicalElectrons()==1);
    delete m;
  }
  {
    std::string smi="[Na+]";
    RWMol *m = SmilesToMol(smi);
    TEST_ASSERT(m);
    TEST_ASSERT(m->getAtomWithIdx(0)->getNumRadicalElectrons()==0);
    delete m;
  }
  {
    std::string smi="[Na]C";
    RWMol *m = SmilesToMol(smi);
    TEST_ASSERT(m);
    TEST_ASSERT(m->getAtomWithIdx(0)->getNumRadicalElectrons()==0);
    delete m;
  }
  {
    std::string smi="[Mg+]C";
    RWMol *m = SmilesToMol(smi);
    TEST_ASSERT(m);
    TEST_ASSERT(m->getAtomWithIdx(0)->getNumRadicalElectrons()==0);
    delete m;
  }
  {
    std::string smi="[Mg]C";
    RWMol *m = SmilesToMol(smi);
    TEST_ASSERT(m);
    TEST_ASSERT(m->getAtomWithIdx(0)->getNumRadicalElectrons()==1);
    delete m;
  }
  {
    std::string smi="[Mg+]";
    RWMol *m = SmilesToMol(smi);
    TEST_ASSERT(m);
    TEST_ASSERT(m->getAtomWithIdx(0)->getNumRadicalElectrons()==1);
    delete m;
  }
  {
    std::string smi="[Mg+2]";
    RWMol *m = SmilesToMol(smi);
    TEST_ASSERT(m);
    TEST_ASSERT(m->getAtomWithIdx(0)->getNumRadicalElectrons()==0);
    delete m;
  }
  BOOST_LOG(rdInfoLog) << "Finished" << std::endl;
}

void testSFNetIssue3185548() {
  BOOST_LOG(rdInfoLog) << "-----------------------\n Testing sf.net issue 3185548 : problems with SSSR code" << std::endl;

  {
    std::string pathName=getenv("RDBASE");
    pathName += "/Code/GraphMol/test_data/";
    BOOST_LOG(rdInfoLog) << "  Starting file read 1" << std::endl;
    RWMol *m = MolFileToMol(pathName+"Issue3185548.mol");
    BOOST_LOG(rdInfoLog) << "  finished" << std::endl;
    TEST_ASSERT(m);
  }

  
  {
    std::string pathName=getenv("RDBASE");
    pathName += "/Code/GraphMol/test_data/";
    BOOST_LOG(rdInfoLog) << "  Starting file read 2" << std::endl;
    RWMol *m = MolFileToMol(pathName+"Issue3185548.2.mol");
    BOOST_LOG(rdInfoLog) << "  finished" << std::endl;
    TEST_ASSERT(m);

    m->getRingInfo()->reset();
    unsigned int nsssr;
    VECT_INT_VECT sssrs;
    nsssr=MolOps::findSSSR(*m,sssrs);
    TEST_ASSERT(nsssr=48);
    nsssr=MolOps::symmetrizeSSSR(*m,sssrs);
    TEST_ASSERT(nsssr=56);    
  }

  
  BOOST_LOG(rdInfoLog) << "Finished" << std::endl;
}

void testSFNetIssue3349243(){
  BOOST_LOG(rdInfoLog) << "-------------------------------------" << std::endl;
  BOOST_LOG(rdInfoLog) << "Testing Issue 3349243" << std::endl;
  {
    std::string smi="c1cccc[n+]1";
    RWMol *m=SmilesToMol(smi);
    TEST_ASSERT(m);
    MolOps::Kekulize(*m);
    // just finishing is good
    TEST_ASSERT(m->getBondWithIdx(0)->getBondType()!=Bond::AROMATIC);
    delete m;
  }

  BOOST_LOG(rdInfoLog) << "\tdone" << std::endl;
}

void testFastFindRings(){
  BOOST_LOG(rdInfoLog) << "-------------------------------------" << std::endl;
  BOOST_LOG(rdInfoLog) << "Testing fast find rings" << std::endl;
  {
    std::string smi="CCC";
    RWMol *m=SmilesToMol(smi,0,0);
    TEST_ASSERT(m);
    MolOps::fastFindRings(*m);
    TEST_ASSERT(m->getRingInfo());
    TEST_ASSERT(m->getRingInfo()->isInitialized());
    TEST_ASSERT(m->getRingInfo()->numRings()==0);
    delete m;
  }
  {
    std::string smi="C1CC1";
    RWMol *m=SmilesToMol(smi,0,0);
    TEST_ASSERT(m);
    MolOps::fastFindRings(*m);
    TEST_ASSERT(m->getRingInfo());
    TEST_ASSERT(m->getRingInfo()->isInitialized());
    TEST_ASSERT(m->getRingInfo()->numRings()==1);
    delete m;
  }

  {
    std::string smi="CC1CC1";
    RWMol *m=SmilesToMol(smi,0,0);
    TEST_ASSERT(m);
    MolOps::fastFindRings(*m);
    TEST_ASSERT(m->getRingInfo());
    TEST_ASSERT(m->getRingInfo()->isInitialized());
    TEST_ASSERT(m->getRingInfo()->numRings()==1);
    delete m;
  }

  {
    std::string smi="C1CC1.C1CC1";
    RWMol *m=SmilesToMol(smi,0,0);
    TEST_ASSERT(m);
    MolOps::fastFindRings(*m);
    TEST_ASSERT(m->getRingInfo());
    TEST_ASSERT(m->getRingInfo()->isInitialized());
    TEST_ASSERT(m->getRingInfo()->numRings()==2);
    delete m;
  }
  {
    std::string smi="C1C(C)C1";
    RWMol *m=SmilesToMol(smi,0,0);
    TEST_ASSERT(m);
    MolOps::fastFindRings(*m);
    TEST_ASSERT(m->getRingInfo());
    TEST_ASSERT(m->getRingInfo()->isInitialized());
    TEST_ASSERT(m->getRingInfo()->numRings()==1);
    delete m;
  }
  {
    std::string smi="c1c(=O)nc2[nH]cnn2c1O";
    RWMol *m=SmilesToMol(smi,0,0);
    TEST_ASSERT(m);
    MolOps::fastFindRings(*m);
    TEST_ASSERT(m->getRingInfo());
    TEST_ASSERT(m->getRingInfo()->isInitialized());
    TEST_ASSERT(m->getRingInfo()->numRings()==2);
    delete m;
  }
  BOOST_LOG(rdInfoLog) << "\tdone" << std::endl;
}


void testSFNetIssue3487473(){
  BOOST_LOG(rdInfoLog) << "-------------------------------------" << std::endl;
  BOOST_LOG(rdInfoLog) << "Testing Issue 3487473" << std::endl;
  {
    std::string smi="C*C";
    RWMol *m=SmilesToMol(smi);
    TEST_ASSERT(m);
    TEST_ASSERT(m->getAtomWithIdx(1)->getHybridization()==Atom::UNSPECIFIED);
    delete m;
  }

  {
    std::string smi="C*C";
    RWMol *m = SmartsToMol(smi);
    TEST_ASSERT(m);
    m->updatePropertyCache(false);
    MolOps::setConjugation(*m);
    TEST_ASSERT(m->getAtomWithIdx(1)->getHybridization()==Atom::UNSPECIFIED);
    delete m;
  }

  BOOST_LOG(rdInfoLog) << "\tdone" << std::endl;
}

void testSFNetIssue3480481(){
  BOOST_LOG(rdInfoLog) << "-------------------------------------" << std::endl;
  BOOST_LOG(rdInfoLog) << "Testing Issue 3480481" << std::endl;
  {
    std::string pathName=getenv("RDBASE");
    pathName += "/Code/GraphMol/test_data/";
    RWMol *m = MolFileToMol(pathName+"Issue3480481.mol");
    TEST_ASSERT(m);
    TEST_ASSERT(m->getAtomWithIdx(0)->getIsAromatic()==true);
    TEST_ASSERT(m->getAtomWithIdx(0)->getExplicitValence()==4);
    TEST_ASSERT(m->getAtomWithIdx(0)->getImplicitValence()==0);
    TEST_ASSERT(m->getAtomWithIdx(0)->getFormalCharge()==-1);
    delete m;
  }

  BOOST_LOG(rdInfoLog) << "\tdone" << std::endl;
}


void aamatchtest(std::string smi1,std::string smi2,bool shouldMatch,int idx1,int idx2){
  RWMol *m1=SmilesToMol(smi1);
  RWMol *m2=SmilesToMol(smi2);
  TEST_ASSERT(m1);
  TEST_ASSERT(m2);
  //std::cerr<<"   "<<smi1<<" "<<smi2<<std::endl;
  TEST_ASSERT(m2->getAtomWithIdx(idx2)->Match(m1->getAtomWithIdx(idx1))==shouldMatch);
  delete m1;
  delete m2;
}

void testAtomAtomMatch(){
  BOOST_LOG(rdInfoLog) << "-------------------------------------" << std::endl;
  BOOST_LOG(rdInfoLog) << "Testing Atom-Atom matching behavior" << std::endl;
  /* Here's what we're testing:

     | Molecule | Query   | Match |
     | CCO      | CCO     | Yes   |
     | CC[O-]   | CCO     | Yes   |
     | CCO      | CC[O-]  | No    |
     | CC[O-]   | CC[O-]  | Yes   |
     | CC[O-]   | CC[OH]  | Yes   |
     | CCOC     | CC[OH]  | Yes   |
     | CCOC     | CCO     | Yes   |
     | CCC      | CCC     | Yes   |
     | CC[14C]  | CCC     | Yes   |
     | CCC      | CC[14C] | No    |
     | CC[14C]  | CC[14C] | Yes   |
     | OCO      | C       | Yes   |
     | OCO      | [CH2]   | Yes   |
     | OCO      | [CH3]   | Yes   |
     | O[CH2]O  | C       | Yes   |
     | O[CH2]O  | [CH2]   | Yes   |
     | OCO      | [CH]    | Yes   |

     This is a large superset of issue 3495370

  */

  aamatchtest("CCO","O",true,2,0);
  aamatchtest("CC[O-]","O",true,2,0);
  aamatchtest("CCO","[O-]",false,2,0);
  aamatchtest("CC[O-]","[O-]",true,2,0);
  aamatchtest("CC[O-]","[OH]",true,2,0);
  aamatchtest("CCOC","[OH]",true,2,0);
  aamatchtest("CCOC","O",true,2,0);
  aamatchtest("CCC","C",true,2,0);
  aamatchtest("CC[14C]","C",true,2,0);
  aamatchtest("CCC","[14C]",false,2,0);
  aamatchtest("CC[14C]","[14C]",true,2,0);
  aamatchtest("CC[13C]","[14C]",false,2,0);
  aamatchtest("OCO","C",true,1,0);
  aamatchtest("OCO","[CH]",true,1,0);
  aamatchtest("OCO","[CH2]",true,1,0);
  aamatchtest("OCO","[CH3]",true,1,0);
  aamatchtest("O[CH2]O","C",true,1,0);
  aamatchtest("O[CH2]O","[CH]",true,1,0);
  aamatchtest("O[CH2]O","[CH2]",true,1,0);
  aamatchtest("O[CH2]O","[CH3]",true,1,0);
  aamatchtest("CC","*",false,1,0);
  aamatchtest("C*","*",true,1,0);
  aamatchtest("C[1*]","*",true,1,0);
  aamatchtest("C[1*]","[1*]",true,1,0);
  aamatchtest("C*","[1*]",true,1,0);
  aamatchtest("C[2*]","[1*]",false,1,0);

  BOOST_LOG(rdInfoLog) << "\tdone" << std::endl;
}


void testSFNetIssue3525076(){
  BOOST_LOG(rdInfoLog) << "-------------------------------------" << std::endl;
  BOOST_LOG(rdInfoLog) << "Testing Issue 3525076" << std::endl;
  {
    std::string pathName=getenv("RDBASE");
    pathName += "/Code/GraphMol/test_data/";
    RWMol *m = MolFileToMol(pathName+"Issue3525076.sdf");
    TEST_ASSERT(m);
    TEST_ASSERT(m->getBondWithIdx(18)->getIsAromatic()==false);
    TEST_ASSERT(m->getBondWithIdx(18)->getBondType()==Bond::SINGLE);
    MolOps::Kekulize(*m);
    TEST_ASSERT(m->getBondWithIdx(18)->getIsAromatic()==false);
    TEST_ASSERT(m->getBondWithIdx(18)->getBondType()==Bond::SINGLE);
    MolOps::sanitizeMol(*m);
    TEST_ASSERT(m->getBondWithIdx(18)->getIsAromatic()==false);
    TEST_ASSERT(m->getBondWithIdx(18)->getBondType()==Bond::SINGLE);
    delete m;
  }

  BOOST_LOG(rdInfoLog) << "\tdone" << std::endl;
}

void testBasicCanon(){
  BOOST_LOG(rdInfoLog) << "-------------------------------------" << std::endl;
  BOOST_LOG(rdInfoLog) << "Testing canonicalization basics" << std::endl;
  // these are all cases that were problematic at one time or another during
  // the canonicalization rewrite.
#if 1
  {
    std::string smi="FC1C(=C/Cl)\\C1";
    RWMol *m = SmilesToMol(smi);
    TEST_ASSERT(m);
    TEST_ASSERT(m->getBondBetweenAtoms(2,3)->getBondType()==Bond::DOUBLE);
    TEST_ASSERT(m->getBondBetweenAtoms(2,3)->getStereo()==Bond::STEREOZ);

    //std::cerr<<"-------------\n";
    std::string csmi1=MolToSmiles(*m,true);
    //std::cerr<<csmi1<<std::endl;
    RWMol *m2 = SmilesToMol(csmi1);
    TEST_ASSERT(m2);

    MatchVectType mv;
    TEST_ASSERT(SubstructMatch(*m,*m2,mv));
    std::map<int,int> mmap;
    for(MatchVectType::const_iterator mvit=mv.begin();mvit!=mv.end();++mvit){
      mmap[mvit->second]=mvit->first;
    }
    TEST_ASSERT(m2->getBondBetweenAtoms(mmap[2],mmap[3])->getBondType()==Bond::DOUBLE);
    TEST_ASSERT(m2->getBondBetweenAtoms(mmap[2],mmap[3])->getStereo()==Bond::STEREOZ);

    
    //std::cerr<<"-------------\n";
    std::string csmi2=MolToSmiles(*m2,true);
    //std::cerr<<csmi1<<"\n"<<csmi2<<"\n-------------\n"<<std::endl;
    TEST_ASSERT(csmi1==csmi2);
    delete m;
    delete m2;
  }



  {
    std::string smi="CC1(C)C2CCC1(C)C(=O)/C2=C\\C(N=N/c1ccccc1)=N/Nc1ccccc1";
    RWMol *m = SmilesToMol(smi);
    TEST_ASSERT(m);
    TEST_ASSERT(m->getBondBetweenAtoms(10,11)->getBondType()==Bond::DOUBLE);
    TEST_ASSERT(m->getBondBetweenAtoms(10,11)->getStereo()==Bond::STEREOZ);
    TEST_ASSERT(m->getBondBetweenAtoms(12,21)->getBondType()==Bond::DOUBLE);
    TEST_ASSERT(m->getBondBetweenAtoms(12,21)->getStereo()==Bond::STEREOE);
    TEST_ASSERT(m->getBondBetweenAtoms(13,14)->getBondType()==Bond::DOUBLE);
    TEST_ASSERT(m->getBondBetweenAtoms(13,14)->getStereo()==Bond::STEREONONE);
    //std::cerr<<"-------------\n";
    std::string csmi1=MolToSmiles(*m,true);

    RWMol *m2 = SmilesToMol(csmi1);
    TEST_ASSERT(m2);

    MatchVectType mv;
    TEST_ASSERT(SubstructMatch(*m,*m2,mv));
    std::map<int,int> mmap;
    for(MatchVectType::const_iterator mvit=mv.begin();mvit!=mv.end();++mvit){
      mmap[mvit->second]=mvit->first;
    }
    TEST_ASSERT(m2->getBondBetweenAtoms(mmap[10],mmap[11])->getBondType()==Bond::DOUBLE);
    TEST_ASSERT(m2->getBondBetweenAtoms(mmap[10],mmap[11])->getStereo()==Bond::STEREOZ);
    TEST_ASSERT(m2->getBondBetweenAtoms(mmap[12],mmap[21])->getBondType()==Bond::DOUBLE);
    TEST_ASSERT(m2->getBondBetweenAtoms(mmap[12],mmap[21])->getStereo()==Bond::STEREOE);
    TEST_ASSERT(m2->getBondBetweenAtoms(mmap[13],mmap[14])->getBondType()==Bond::DOUBLE);
    TEST_ASSERT(m2->getBondBetweenAtoms(mmap[13],mmap[14])->getStereo()==Bond::STEREONONE);
    
    //std::cerr<<"-------------\n";
    std::string csmi2=MolToSmiles(*m2,true);
    //std::cerr<<csmi1<<"\n"<<csmi2<<"\n-------------\n"<<std::endl;
    TEST_ASSERT(csmi1==csmi2);
    delete m;
    delete m2;
  }


  {
    std::string smi="COc1ccc(OC)c2[nH]c(=O)cc(C)c21";
    RWMol *m = SmilesToMol(smi);
    TEST_ASSERT(m);
    //std::cerr<<"-------------\n";
    std::string csmi1=MolToSmiles(*m,true);
    delete m;
    m = SmilesToMol(csmi1);
    TEST_ASSERT(m);
    //std::cerr<<"-------------\n";
    std::string csmi2=MolToSmiles(*m,true);
    //std::cerr<<csmi1<<"\n"<<csmi2<<"\n-------------\n"<<std::endl;
    TEST_ASSERT(csmi1==csmi2);
    delete m;
  }
  {
    std::string smi="COc1cc(C)c(C(=O)[O-])cc1OC";
    RWMol *m = SmilesToMol(smi);
    TEST_ASSERT(m);
    //std::cerr<<"-------------\n";
    std::string csmi1=MolToSmiles(*m,true);
    delete m;
    m = SmilesToMol(csmi1);
    TEST_ASSERT(m);
    //std::cerr<<"-------------\n";
    std::string csmi2=MolToSmiles(*m,true);
    //std::cerr<<csmi1<<"\n"<<csmi2<<"\n-------------\n"<<std::endl;
    TEST_ASSERT(csmi1==csmi2);
    delete m;
  }
  {
    std::string smi="COc1ccc(C(=O)OC(c2ccc(OC)cc2)C(C)O)cc1";
    RWMol *m = SmilesToMol(smi);
    TEST_ASSERT(m);
    //std::cerr<<"-------------\n";
    std::string csmi1=MolToSmiles(*m,true);
    delete m;
    m = SmilesToMol(csmi1);
    TEST_ASSERT(m);
    //std::cerr<<"-------------\n";
    std::string csmi2=MolToSmiles(*m,true);
    //std::cerr<<csmi1<<"\n"<<csmi2<<"\n-------------\n"<<std::endl;
    TEST_ASSERT(csmi1==csmi2);
    delete m;
  }
  {
    std::string smi="CC(C)C1CCC(C)=CC1=NNC(N)=O";
    RWMol *m = SmilesToMol(smi);
    TEST_ASSERT(m);
    //std::cerr<<"-------------\n";
    std::string csmi1=MolToSmiles(*m,true);
    delete m;
    m = SmilesToMol(csmi1);
    TEST_ASSERT(m);
    //std::cerr<<"-------------\n";
    std::string csmi2=MolToSmiles(*m,true);
    //std::cerr<<csmi1<<"\n"<<csmi2<<"\n-------------\n"<<std::endl;
    TEST_ASSERT(csmi1==csmi2);
    delete m;
  }
  {
    std::string smi="COCCNC(=O)c1ccccc1N1C(=O)C2(C)c3[nH]c4ccccc4c3CCN2C1=O";
    RWMol *m = SmilesToMol(smi);
    TEST_ASSERT(m);
    //std::cerr<<"-------------\n";
    std::string csmi1=MolToSmiles(*m,true);
    delete m;
    m = SmilesToMol(csmi1);
    TEST_ASSERT(m);
    //std::cerr<<"-------------\n";
    std::string csmi2=MolToSmiles(*m,true);
    //std::cerr<<csmi1<<"\n"<<csmi2<<"\n-------------\n"<<std::endl;
    TEST_ASSERT(csmi1==csmi2);
    delete m;
  }
  {
    std::string smi="Cc1c(Br)cc(Br)cc1C(F)(F)F";
    RWMol *m = SmilesToMol(smi);
    TEST_ASSERT(m);
    //std::cerr<<"-------------\n";
    std::string csmi1=MolToSmiles(*m,true);
    delete m;
    m = SmilesToMol(csmi1);
    TEST_ASSERT(m);
    //std::cerr<<"-------------\n";
    std::string csmi2=MolToSmiles(*m,true);
    //std::cerr<<csmi1<<"\n"<<csmi2<<"\n-------------\n"<<std::endl;
    TEST_ASSERT(csmi1==csmi2);
    delete m;
  }
  {
    std::string pathName=getenv("RDBASE");
    pathName += "/Code/GraphMol/test_data/";
    RWMol *m = MolFileToMol(pathName+"zinc4235774a.mol");
    TEST_ASSERT(m);
    TEST_ASSERT(m->getBondBetweenAtoms(1,2)->getBondType()==Bond::DOUBLE);
    TEST_ASSERT(m->getBondBetweenAtoms(1,2)->getStereo()==Bond::STEREOZ);
    TEST_ASSERT(m->getBondBetweenAtoms(7,8)->getBondType()==Bond::DOUBLE);
    TEST_ASSERT(m->getBondBetweenAtoms(7,8)->getStereo()==Bond::STEREOZ);
    std::string smi=MolToSmiles(*m,true);
    //std::cerr<<"SMILES: "<<smi<<std::endl;
    RWMol *m2 = SmilesToMol(smi);
    MatchVectType mv;
    TEST_ASSERT(SubstructMatch(*m,*m2,mv));
    std::map<int,int> mmap;
    for(MatchVectType::const_iterator mvit=mv.begin();mvit!=mv.end();++mvit){
      mmap[mvit->second]=mvit->first;
    }
    TEST_ASSERT(m2->getBondBetweenAtoms(mmap[1],mmap[2])->getBondType()==Bond::DOUBLE);    
    TEST_ASSERT(m2->getBondBetweenAtoms(mmap[7],mmap[8])->getBondType()==Bond::DOUBLE);        
    TEST_ASSERT(m2->getBondBetweenAtoms(mmap[1],mmap[2])->getStereo()==Bond::STEREOZ);
    TEST_ASSERT(m2->getBondBetweenAtoms(mmap[7],mmap[8])->getStereo()==Bond::STEREOZ);
  }
  {
    std::string pathName=getenv("RDBASE");
    pathName += "/Code/GraphMol/test_data/";
    RWMol *m = MolFileToMol(pathName+"zinc4235774.mol");
    TEST_ASSERT(m);
    TEST_ASSERT(m->getBondBetweenAtoms(4,5)->getBondType()==Bond::DOUBLE);
    TEST_ASSERT(m->getBondBetweenAtoms(4,5)->getStereo()==Bond::STEREOZ);
    TEST_ASSERT(m->getBondBetweenAtoms(14,15)->getBondType()==Bond::DOUBLE);
    TEST_ASSERT(m->getBondBetweenAtoms(14,15)->getStereo()==Bond::STEREOZ);
    std::string smi=MolToSmiles(*m,true);
    RWMol *m2 = SmilesToMol(smi);
    MatchVectType mv;
    TEST_ASSERT(SubstructMatch(*m,*m2,mv));
    std::map<int,int> mmap;
    for(MatchVectType::const_iterator mvit=mv.begin();mvit!=mv.end();++mvit){
      mmap[mvit->second]=mvit->first;
    }
    TEST_ASSERT(m2->getBondBetweenAtoms(mmap[4],mmap[5])->getBondType()==Bond::DOUBLE);    
    TEST_ASSERT(m2->getBondBetweenAtoms(mmap[14],mmap[15])->getBondType()==Bond::DOUBLE);        
    TEST_ASSERT(m2->getBondBetweenAtoms(mmap[4],mmap[5])->getStereo()==Bond::STEREOZ);
    TEST_ASSERT(m2->getBondBetweenAtoms(mmap[14],mmap[15])->getStereo()==Bond::STEREOZ);
  }
#endif

  {
    std::string pathName=getenv("RDBASE");
    pathName += "/Code/GraphMol/test_data/";
    RWMol *m = MolFileToMol(pathName+"zinc3850436piece.mol");
    TEST_ASSERT(m);
    std::string csmi1=MolToSmiles(*m,true);
    delete m;
    m = SmilesToMol(csmi1);
    //std::cerr<<"-------------\n";
    std::string csmi2=MolToSmiles(*m,true);
    //std::cerr<<csmi1<<"\n"<<csmi2<<"\n-------------\n"<<std::endl;
    TEST_ASSERT(csmi1==csmi2);
    delete m;
  }
  {
    std::string pathName=getenv("RDBASE");
    pathName += "/Code/GraphMol/test_data/";
    RWMol *m = MolFileToMol(pathName+"zinc13403961piece.mol");
    TEST_ASSERT(m);
    TEST_ASSERT(m->getBondBetweenAtoms(1,2)->getBondType()==Bond::DOUBLE);
    TEST_ASSERT(m->getBondBetweenAtoms(1,2)->getStereo()==Bond::STEREOZ);
    TEST_ASSERT(m->getBondBetweenAtoms(3,7)->getBondType()==Bond::DOUBLE);
    TEST_ASSERT(m->getBondBetweenAtoms(3,7)->getStereo()==Bond::STEREOE);
    TEST_ASSERT(m->getBondBetweenAtoms(4,5)->getBondType()==Bond::DOUBLE);
    TEST_ASSERT(m->getBondBetweenAtoms(4,5)->getStereo()==Bond::STEREOE);
    std::string csmi1=MolToSmiles(*m,true);
    //std::cerr<<"SMI1: "<<csmi1<<std::endl;
    RWMol *m2 = SmilesToMol(csmi1);
    MatchVectType mv;
    TEST_ASSERT(SubstructMatch(*m,*m2,mv));
    std::map<int,int> mmap;
    for(MatchVectType::const_iterator mvit=mv.begin();mvit!=mv.end();++mvit){
      mmap[mvit->second]=mvit->first;
    }

    TEST_ASSERT(m2->getBondBetweenAtoms(mmap[1],mmap[2])->getBondType()==Bond::DOUBLE);
    TEST_ASSERT(m2->getBondBetweenAtoms(mmap[1],mmap[2])->getStereo()==Bond::STEREOZ);
    TEST_ASSERT(m2->getBondBetweenAtoms(mmap[3],mmap[7])->getBondType()==Bond::DOUBLE);
    TEST_ASSERT(m2->getBondBetweenAtoms(mmap[3],mmap[7])->getStereo()==Bond::STEREOE);
    TEST_ASSERT(m2->getBondBetweenAtoms(mmap[4],mmap[5])->getBondType()==Bond::DOUBLE);
    TEST_ASSERT(m2->getBondBetweenAtoms(mmap[4],mmap[5])->getStereo()==Bond::STEREOE);

    //std::cerr<<"-------------\n";
    std::string csmi2=MolToSmiles(*m2,true);
    //std::cerr<<csmi1<<"\n"<<csmi2<<"\n-------------\n"<<std::endl;
    TEST_ASSERT(csmi1==csmi2);
    delete m;
  }
  {
    std::string smi="C\\N=c1/s/c(=N\\Cl)/c/1=N/F";
    RWMol *m = SmilesToMol(smi);
    TEST_ASSERT(m);
    //std::cerr<<"-------------\n";
    std::string csmi1=MolToSmiles(*m,true);
    delete m;
    m = SmilesToMol(csmi1);
    TEST_ASSERT(m);
    //std::cerr<<"-------------\n";
    std::string csmi2=MolToSmiles(*m,true);
    //std::cerr<<csmi1<<"\n"<<csmi2<<"\n-------------\n"<<std::endl;
    TEST_ASSERT(csmi1==csmi2);
    delete m;
  }
  {
    std::string smi="Cc1ccc(S(=O)(=O)/N=c2sc(=N\\C(C)(C)C)/c\\2=N/C(C)(C)C)cc1";
    RWMol *m = SmilesToMol(smi);
    TEST_ASSERT(m);
    //std::cerr<<"-------------\n";
    std::string csmi1=MolToSmiles(*m,true);
    delete m;
    m = SmilesToMol(csmi1);
    TEST_ASSERT(m);
    //std::cerr<<"-------------\n";
    std::string csmi2=MolToSmiles(*m,true);
    //std::cerr<<csmi1<<"\n"<<csmi2<<"\n-------------\n"<<std::endl;
    TEST_ASSERT(csmi1==csmi2);
    delete m;
  }
  {
    std::string pathName=getenv("RDBASE");
    pathName += "/Code/GraphMol/test_data/";
    RWMol *m = MolFileToMol(pathName+"zinc6624278.mol");
    TEST_ASSERT(m);
    TEST_ASSERT(m->getBondBetweenAtoms(21,13)->getBondType()==Bond::DOUBLE);
    TEST_ASSERT(m->getBondBetweenAtoms(21,13)->getStereo()==Bond::STEREOE);
    TEST_ASSERT(m->getBondBetweenAtoms(5,12)->getBondType()==Bond::DOUBLE);
    TEST_ASSERT(m->getBondBetweenAtoms(5,12)->getStereo()==Bond::STEREOZ);

    std::string csmi1=MolToSmiles(*m,true);
    //std::cerr<<"SMI1: "<<csmi1<<std::endl;
    RWMol *m2 = SmilesToMol(csmi1);
    MatchVectType mv;
    TEST_ASSERT(SubstructMatch(*m,*m2,mv));
    std::map<int,int> mmap;
    for(MatchVectType::const_iterator mvit=mv.begin();mvit!=mv.end();++mvit){
      mmap[mvit->second]=mvit->first;
    }

    TEST_ASSERT(m2->getBondBetweenAtoms(mmap[21],mmap[13])->getBondType()==Bond::DOUBLE);
    TEST_ASSERT(m2->getBondBetweenAtoms(mmap[21],mmap[13])->getStereo()==Bond::STEREOE);
    TEST_ASSERT(m2->getBondBetweenAtoms(mmap[5],mmap[12])->getBondType()==Bond::DOUBLE);
    TEST_ASSERT(m2->getBondBetweenAtoms(mmap[5],mmap[12])->getStereo()==Bond::STEREOZ);

    //std::cerr<<"-------------\n";
    std::string csmi2=MolToSmiles(*m2,true);
    //std::cerr<<csmi1<<"\n"<<csmi2<<"\n-------------\n"<<std::endl;
    TEST_ASSERT(csmi1==csmi2);
    delete m2;

    std::string tsmi=MolToSmiles(*m,true,false,7,false);
    //std::cerr<<"-------------\n";
    //std::cerr<<"T:\n"<<tsmi<<"\n-------------\n"<<std::endl;
    m2 = SmilesToMol(tsmi);
    TEST_ASSERT(SubstructMatch(*m,*m2,mv));
    mmap.clear();
    for(MatchVectType::const_iterator mvit=mv.begin();mvit!=mv.end();++mvit){
      mmap[mvit->second]=mvit->first;
    }
    TEST_ASSERT(m2->getBondBetweenAtoms(mmap[21],mmap[13])->getBondType()==Bond::DOUBLE);
    TEST_ASSERT(m2->getBondBetweenAtoms(mmap[21],mmap[13])->getStereo()==Bond::STEREOE);
    TEST_ASSERT(m2->getBondBetweenAtoms(mmap[5],mmap[12])->getBondType()==Bond::DOUBLE);
    TEST_ASSERT(m2->getBondBetweenAtoms(mmap[5],mmap[12])->getStereo()==Bond::STEREOZ);
    
    //std::cerr<<"-------------\n";
    csmi2=MolToSmiles(*m2,true);
    //std::cerr<<csmi1<<"\n"<<csmi2<<"\n-------------\n"<<std::endl;
    TEST_ASSERT(csmi1==csmi2);
    delete m2;
    
    delete m;

    
  }
  {
    std::string smi="F/C=C/C=C(C)/C=C/Cl";
    RWMol *m = SmilesToMol(smi);
    TEST_ASSERT(m);
    TEST_ASSERT(m->getBondBetweenAtoms(1,2)->getBondType()==Bond::DOUBLE);
    TEST_ASSERT(m->getBondBetweenAtoms(1,2)->getStereo()==Bond::STEREOE);
    TEST_ASSERT(m->getBondBetweenAtoms(3,4)->getBondType()==Bond::DOUBLE);
    TEST_ASSERT(m->getBondBetweenAtoms(3,4)->getStereo()==Bond::STEREOE);
    TEST_ASSERT(m->getBondBetweenAtoms(6,7)->getBondType()==Bond::DOUBLE);
    TEST_ASSERT(m->getBondBetweenAtoms(6,7)->getStereo()==Bond::STEREOE);



    std::string tsmi=MolToSmiles(*m,true,false,3,false);
    //std::cerr<<"-------------\n";
    //std::cerr<<"T:\n"<<tsmi<<"\n-------------\n"<<std::endl;
    RWMol *m2 = SmilesToMol(tsmi);
    MatchVectType mv;
    TEST_ASSERT(SubstructMatch(*m,*m2,mv));
    std::map<int,int> mmap;
    mmap.clear();
    for(MatchVectType::const_iterator mvit=mv.begin();mvit!=mv.end();++mvit){
      mmap[mvit->second]=mvit->first;
    }
    TEST_ASSERT(m2->getBondBetweenAtoms(mmap[1],mmap[2])->getBondType()==Bond::DOUBLE);
    TEST_ASSERT(m2->getBondBetweenAtoms(mmap[1],mmap[2])->getStereo()==Bond::STEREOE);
    TEST_ASSERT(m2->getBondBetweenAtoms(mmap[3],mmap[4])->getBondType()==Bond::DOUBLE);
    TEST_ASSERT(m2->getBondBetweenAtoms(mmap[3],mmap[4])->getStereo()==Bond::STEREOE);
    TEST_ASSERT(m2->getBondBetweenAtoms(mmap[6],mmap[7])->getBondType()==Bond::DOUBLE);
    TEST_ASSERT(m2->getBondBetweenAtoms(mmap[6],mmap[7])->getStereo()==Bond::STEREOE);

    
    std::string csmi1=MolToSmiles(*m,true);
    //std::cerr<<"SMI1: "<<csmi1<<std::endl;
    //std::cerr<<"-------------\n";
    std::string csmi2=MolToSmiles(*m2,true);
    //std::cerr<<csmi1<<"\n"<<csmi2<<"\n-------------\n"<<std::endl;
    TEST_ASSERT(csmi1==csmi2);

    delete m2;
    delete m;
  }

  {
    // this was issue 3528556
    std::string smi="N12.N13.C24.C35.C46.C56";
    RWMol *m = SmilesToMol(smi);
    TEST_ASSERT(m);
    std::string csmi=MolToSmiles(*m,true);
    delete m;
    m = SmilesToMol(csmi);
    TEST_ASSERT(m);
    smi=MolToSmiles(*m,true);
    TEST_ASSERT(csmi==smi);
  }
  {
    // this was issue 3526831
    std::string smi="CO/N=C/C(=C(\\O)/c1ccc(Cl)cc1)/C=N\\OC";
    RWMol *m = SmilesToMol(smi);
    TEST_ASSERT(m);
    std::string csmi=MolToSmiles(*m,true);
    delete m;
    m = SmilesToMol(csmi);
    TEST_ASSERT(m);
    smi=MolToSmiles(*m,true);
    TEST_ASSERT(csmi==smi);
  }

  
  BOOST_LOG(rdInfoLog) << "\tdone" << std::endl;
}


void testSFNetIssue3549146() {
  BOOST_LOG(rdInfoLog) << "-----------------------\n Testing sf.net issue 3549146: problems after mergeQueryHs" << std::endl;

  {
    std::string pathName=getenv("RDBASE");
    pathName += "/Code/GraphMol/test_data/";
    ROMol *m = MolFileToMol(pathName+"Issue3549146.mol",true,false);
    TEST_ASSERT(m);
    TEST_ASSERT(m->getNumAtoms()==16);
    ROMol *m2 = MolOps::mergeQueryHs(*m);
    TEST_ASSERT(m2);
    TEST_ASSERT(m2->getNumAtoms()==13);
    TEST_ASSERT(!(m2->getRingInfo()->isInitialized()));
    delete m;
    delete m2;
  }
  {
    std::string smi="CCC.C";
    RWMol *m = SmilesToMol(smi);
    TEST_ASSERT(m);
    TEST_ASSERT(m->getNumAtoms()==4);
    TEST_ASSERT((m->getRingInfo()->isInitialized()));
    m->addBond(1,3,Bond::SINGLE);
    TEST_ASSERT((m->getRingInfo()->isInitialized()));
    m->addBond(0,2,Bond::SINGLE);
    TEST_ASSERT(!(m->getRingInfo()->isInitialized()));

    delete m;
  }
  {
    std::string smi="C1CC1C";
    RWMol *m = SmilesToMol(smi);
    TEST_ASSERT(m);
    TEST_ASSERT(m->getNumAtoms()==4);
    TEST_ASSERT((m->getRingInfo()->isInitialized()));
    m->removeBond(2,3);
    TEST_ASSERT(!(m->getRingInfo()->isInitialized()));
    delete m;
  }
  {
    std::string smi="C1CC1C";
    RWMol *m = SmilesToMol(smi);
    TEST_ASSERT(m);
    TEST_ASSERT(m->getNumAtoms()==4);
    TEST_ASSERT((m->getRingInfo()->isInitialized()));
    m->removeAtom(3);
    TEST_ASSERT(!(m->getRingInfo()->isInitialized()));
    delete m;
  }

  BOOST_LOG(rdInfoLog) << "Finished" << std::endl;
}


void testSFNetIssue249() {
  BOOST_LOG(rdInfoLog) << "-----------------------\n Testing sf.net issue 249: finding rings consumes all memory" << std::endl;

  {
    std::string smi="Cc1cc2cc(c1)C(=O)NCc1cc-3cc(CNC(=O)c4cc(C)cc(c4)C(=O)NCc4cc(cc(CNC2=O)c4O)-c2cc4CNC(=O)c5cc(C)cc(c5)C(=O)NCc5cc-3cc(CNC(=O)c3cc(C)cc(c3)C(=O)NCc(c2)c4O)c5O)c1O";
    ROMol *m = SmilesToMol(smi,0,0);
    TEST_ASSERT(m);
    TEST_ASSERT(m->getNumAtoms()==88);
    m->updatePropertyCache(false);
    std::cerr<<"starting ring finding"<<std::endl;
    MolOps::findSSSR(*m);
    std::cerr<<"done"<<std::endl;    
    
    delete m;
  }

  {
    std::string smi="CCCOc1c2CNC(=O)c3cc(cc(c3)C(=O)NCc3cc4cc(CNC(=O)c5cc(C(=O)NCc1cc(c2)c1cc2CNC(=O)c6cc(cc(c6)C(=O)NCc6cc4cc(CNC(=O)c4cc(C(=O)NCc(c1)c2OCCC)cc(c4)C(=O)NC(COCCC(=O)O)(COCCC(=O)O)COCCC(=O)O)c6OCCC)C(=O)NC(COCCC(=O)O)(COCCC(=O)O)COCCC(=O)O)cc(c5)C(=O)NC(COCCC(=O)O)(COCCC(=O)O)COCCC(=O)O)c3OCCC)C(=O)NC(COCCC(=O)O)(COCCC(=O)O)COCCC(=O)O";
    ROMol *m = SmilesToMol(smi,0,0);
    TEST_ASSERT(m);
    TEST_ASSERT(m->getNumAtoms()==196);
    m->updatePropertyCache(false);
    std::cerr<<"starting ring finding"<<std::endl;
    MolOps::findSSSR(*m);
    std::cerr<<"done"<<std::endl;    
    
    delete m;
  }

  {
    std::string smi="CCn1nnc(c1)CN=C(C1CC2C3CCC4C5C3C3C6C2C2C1C1CCC7C(C1)C1C8C9C7C(C(=O)O)C(C(=O)O)C7C9C(C9C8C8C%10C1C1C(C2C2C6C6C%11C3C(C5)C3C(C(=O)O)C5C%12CC9C9C8C8C(C%10)C%10C%13C(C%14C(C2C1C(=O)O)C6C1C2C%11C3C3C5C(C5C%12C9C(C8CC%10)CC5)C(CC3C2C(C(C1C%14CC%13C(=NCc1nnn(c1)CC)O)C(=O)O)C(=O)O)C(=NCc1nnn(c1)CC)O)C(=O)O)C(=O)O)CC1C(C4C(CC71)C(=NCc1nnn(c1)CC)O)C(=O)O)O";
    ROMol *m = SmilesToMol(smi,0,0);
    TEST_ASSERT(m);
    TEST_ASSERT(m->getNumAtoms()==167);
    m->updatePropertyCache(false);
    std::cerr<<"starting ring finding"<<std::endl;
    MolOps::findSSSR(*m);
    std::cerr<<"done"<<std::endl;    
    delete m;
  }

  {
    std::string smi="C/C=N/c1ccc(cc1)c1cc2cc(c1)c1ccc(cc1)N=Cc1ccc(cc1)c1cc(cc(c1)c1ccc(cc1)C)c1ccc(cc1)C=Nc1ccc(cc1)c1cc(cc(c1)c1ccc(cc1)/N=C/C)c1ccc(cc1)N=Cc1ccc(cc1)c1cc(c3ccc(C=Nc4ccc(c5cc6c7ccc(N=Cc8ccc(c9cc(c%10ccc(C=Nc%11ccc2cc%11)cc%10)cc(c9)c2ccc(cc2)C=Nc2ccc(cc2)c2cc(cc(c2)c2ccc(cc2)N=Cc2ccc(cc2)c2cc(cc(c2)c2ccc(cc2)C)c2ccc(cc2)C=Nc2ccc(cc2)c2cc(c9ccc(N=Cc%10ccc(c%11cc(c%12ccc(C=Nc%13ccc(c(c6)c5)cc%13)cc%12)cc(c%11)c5ccc(cc5)C)cc%10)cc9)cc(c2)c2ccc(cc2)/N=C/C)c2ccc(cc2)/N=C/C)cc8)cc7)cc4)cc3)cc(c1)c1ccc(cc1)C";
    RWMol *m = SmilesToMol(smi,0,0);
    TEST_ASSERT(m);
    TEST_ASSERT(m->getNumAtoms()==278);
    std::cerr<<"starting sanitization"<<std::endl;
    MolOps::sanitizeMol(*m);
    std::cerr<<"done"<<std::endl;    
    delete m;
  }

  {
    std::string smi="COc1cc2ccc1n1c(=O)n(c3ccc(cc3OC)c3ccc(c(c3)OC)n3c(=O)n(c4ccc(cc4OC)c4ccc(c(c4)OC)n4c(=O)n(c5ccc(cc5OC)c5ccc(n6c(=O)n(c7ccc(c8ccc(n9c(=O)n(c%10ccc(c%11ccc(n%12c(=O)n(c%13ccc2cc%13OC)c(=O)n(c%12=O)c2ccc(cc2OC)C)c(OC)c%11)cc%10OC)c(=O)n(c9=O)c2ccc(cc2OC)C)c(OC)c8)cc7OC)c(=O)n(c6=O)c2ccc(cc2OC)C)c(c5)OC)c(=O)n(c4=O)c2ccc(cc2OC)C)c(=O)n(c3=O)c2ccc(cc2OC)C)c(=O)n(c1=O)c1ccc(cc1OC)C";
    RWMol *m = SmilesToMol(smi,0,0);
    TEST_ASSERT(m);
    TEST_ASSERT(m->getNumAtoms()==204);
    std::cerr<<"starting sanitization"<<std::endl;
    MolOps::sanitizeMol(*m);
    std::cerr<<"done"<<std::endl;    
    delete m;
  }


  BOOST_LOG(rdInfoLog) << "Finished" << std::endl;
}

void testSFNetIssue256() {
  BOOST_LOG(rdInfoLog) << "-----------------------\n Testing sf.net issue 256: bad atom counts" << std::endl;

  {
    std::string smi="*CC[H]";
    ROMol *m = SmilesToMol(smi,0,0);
    TEST_ASSERT(m);
    m->updatePropertyCache(false);
    TEST_ASSERT(m->getNumAtoms()==4);
    TEST_ASSERT(m->getNumAtoms(false)==8);
    TEST_ASSERT(m->getNumHeavyAtoms()==2);    
    delete m;
  }
  {
    std::string smi="*CC[2H]";
    ROMol *m = SmilesToMol(smi);
    TEST_ASSERT(m);
    TEST_ASSERT(m->getNumAtoms()==4);
    TEST_ASSERT(m->getNumAtoms(false)==8);
    TEST_ASSERT(m->getNumHeavyAtoms()==2);    
    delete m;
  }


  BOOST_LOG(rdInfoLog) << "Finished" << std::endl;
}

void testSFNetIssue266() {
  BOOST_LOG(rdInfoLog) << "-----------------------\n Testing sf.net issue 266: ring finding error" << std::endl;

  {
    std::string pathName=getenv("RDBASE");
    pathName += "/Code/GraphMol/test_data/";
    RWMol *m = MolFileToMol(pathName+"Issue266.mol",false);
    TEST_ASSERT(m);
    TEST_ASSERT(m->getNumAtoms()==19);
    TEST_ASSERT(m->getNumBonds()==25);
    std::cerr<<"starting ring finding"<<std::endl;
    MolOps::findSSSR(*m);
    std::cerr<<"done"<<std::endl;    
    TEST_ASSERT(m->getRingInfo()->numRings()==(m->getNumBonds()-m->getNumAtoms()+1));
    delete m;
  }

  BOOST_LOG(rdInfoLog) << "Finished" << std::endl;
}

void testSFNetIssue272() {
  BOOST_LOG(rdInfoLog) << "-----------------------\n Testing sf.net issue 272: removing two-coordinate Hs" << std::endl;

  {
    std::string smi="C[H-]C";
    ROMol *m = SmilesToMol(smi);
    TEST_ASSERT(m);
    TEST_ASSERT(m->getNumAtoms()==3);
    delete m;
  }
  {
    std::string smi="C[H].C";
    ROMol *m = SmilesToMol(smi);
    TEST_ASSERT(m);
    TEST_ASSERT(m->getNumAtoms()==2);
    delete m;
  }

  BOOST_LOG(rdInfoLog) << "Finished" << std::endl;
}



void testGitHubIssue8()
{
  BOOST_LOG(rdInfoLog) << "-----------------------\n Testing Github issue 8 (impact of removeAtom on bond stereo atoms)" << std::endl;
  {
    std::string smi= "Cl/C=C/Cl";
    RWMol *m = SmilesToMol(smi);
    TEST_ASSERT(m);
    MolOps::assignStereochemistry(*m);
    TEST_ASSERT(m->getBondWithIdx(1)->getStereoAtoms().size()==2);
    m->removeAtom((unsigned int)0);
    TEST_ASSERT(m->getBondWithIdx(1)->getStereoAtoms().size()==0);
    delete m;
  }
  {
    std::string smi= "CC/C=C/Cl";
    RWMol *m = SmilesToMol(smi);
    TEST_ASSERT(m);
    MolOps::assignStereochemistry(*m);
    INT_VECT &sas=m->getBondWithIdx(2)->getStereoAtoms();
    TEST_ASSERT(sas.size()==2);
    TEST_ASSERT(std::find(sas.begin(),sas.end(),1)!=sas.end());
    m->removeAtom((unsigned int)0);
    TEST_ASSERT(m->getBondWithIdx(1)->getStereoAtoms().size()==2);
    TEST_ASSERT(std::find(sas.begin(),sas.end(),0)!=sas.end());
    TEST_ASSERT(std::find(sas.begin(),sas.end(),1)==sas.end());
    delete m;
  }
  {
    std::string smi= "C/C=C/CC";
    RWMol *m = SmilesToMol(smi);
    TEST_ASSERT(m);
    MolOps::assignStereochemistry(*m);
    INT_VECT &sas=m->getBondWithIdx(1)->getStereoAtoms();
    TEST_ASSERT(sas.size()==2);
    TEST_ASSERT(std::find(sas.begin(),sas.end(),0)!=sas.end());
    TEST_ASSERT(std::find(sas.begin(),sas.end(),3)!=sas.end());
    m->removeAtom((unsigned int)4);
    TEST_ASSERT(m->getBondWithIdx(1)->getStereoAtoms().size()==2);
    TEST_ASSERT(std::find(sas.begin(),sas.end(),0)!=sas.end());
    TEST_ASSERT(std::find(sas.begin(),sas.end(),3)!=sas.end());
    delete m;
  }

  BOOST_LOG(rdInfoLog) << "Finished" << std::endl;
}

void testGitHubIssue42()
{
  BOOST_LOG(rdInfoLog) << "-----------------------\n Testing Github issue 42 (impact of removeAtom on atom stereochem)" << std::endl;
  {
    std::string smi= "CCN1CCN(c2cc3[nH]c(C(=O)[C@@]4(CC)CC[C@](C)(O)CC4)nc3cc2Cl)CC1";
    RWMol *m = SmilesToMol(smi);
    TEST_ASSERT(m);
    int indices[]={29, 28, 27, 26, 25, 24, 8, 7, 6, 5, 4, 3, 2, 1, 0,-1};
    for(unsigned int i=0;indices[i]>-1;++i){
      m->removeAtom((unsigned int)indices[i]);
    }
    smi=MolToSmiles(*m,true);
    std::cerr<<"smiles: "<<smi<<std::endl;
    delete m;
  }
  BOOST_LOG(rdInfoLog) << "Finished" << std::endl;
}

void testGitHubIssue65()
{
  BOOST_LOG(rdInfoLog) << "-----------------------\n Testing Github issue 65 (kekulization of boron-containing aromatic rings)" << std::endl;
  {
    std::string smi= "C[B-]1=CC=CC=C1";
    RWMol *m = SmilesToMol(smi);
    TEST_ASSERT(m);
    TEST_ASSERT(m->getAtomWithIdx(1)->getIsAromatic());
    TEST_ASSERT(m->getBondWithIdx(1)->getIsAromatic());

    MolOps::Kekulize(*m);

    delete m;
  }
  BOOST_LOG(rdInfoLog) << "Finished" << std::endl;
}

void testGitHubIssue72()
{
  BOOST_LOG(rdInfoLog) << "-----------------------\n Testing Github issue 72 (problems with bad benzothiazolium structure)" << std::endl;
  {
    std::string pathName=getenv("RDBASE");
    pathName += "/Code/GraphMol/test_data/";
    RWMol *m = MolFileToMol(pathName+"github72.mol");
    TEST_ASSERT(m);
    TEST_ASSERT(!m->getBondBetweenAtoms(0,8)->getIsAromatic());
    TEST_ASSERT(m->getBondBetweenAtoms(1,6)->getIsAromatic());
    delete m;
  }

  {
    std::string pathName=getenv("RDBASE");
    pathName += "/Code/GraphMol/test_data/";
    RWMol *m = MolFileToMol(pathName+"github72.2.mol");
    TEST_ASSERT(m);
    TEST_ASSERT(m->getBondBetweenAtoms(0,8)->getIsAromatic());
    TEST_ASSERT(m->getBondBetweenAtoms(1,6)->getIsAromatic());
    delete m;
  }
  {
    std::string pathName=getenv("RDBASE");
    pathName += "/Code/GraphMol/test_data/";
    RWMol *m = MolFileToMol(pathName+"github72.3.mol");
    TEST_ASSERT(m);
    TEST_ASSERT(!m->getBondBetweenAtoms(0,8)->getIsAromatic());
    TEST_ASSERT(m->getBondBetweenAtoms(1,6)->getIsAromatic());

    std::string smi=MolToSmiles(*m,true);
    delete m;
    m = SmilesToMol(smi);
    TEST_ASSERT(m);

    
    delete m;
  }

  BOOST_LOG(rdInfoLog) << "Finished" << std::endl;
}

namespace{
  void _renumberTest(const ROMol *m){
    PRECONDITION(m,"no molecule");
    std::vector<unsigned int> idxV(m->getNumAtoms());
    for(unsigned int i=0;i<m->getNumAtoms();++i) idxV[i]=i;

    std::string refSmi=MolToSmiles(*m,true);
    for(unsigned int i=0;i<m->getNumAtoms();++i){
      std::vector<unsigned int> nVect(idxV);
      std::random_shuffle(nVect.begin(),nVect.end());
      //std::copy(nVect.begin(),nVect.end(),std::ostream_iterator<int>(std::cerr,", "));
      //std::cerr<<std::endl;

      ROMol *nm=MolOps::renumberAtoms(*m,nVect);
      TEST_ASSERT(nm);
      TEST_ASSERT(nm->getNumAtoms()==m->getNumAtoms());
      TEST_ASSERT(nm->getNumBonds()==m->getNumBonds());
      std::string nSmi=MolToSmiles(*nm,true);
      TEST_ASSERT(nSmi==refSmi);
      delete nm;
    }
  }
}
void testRenumberAtoms()
{
  BOOST_LOG(rdInfoLog) << "-----------------------\n Testing renumbering atoms" << std::endl;
  {
    std::string smiles="C[C@H]1C[C@H](F)C1";
    ROMol *m = SmilesToMol(smiles);
    TEST_ASSERT(m);
    _renumberTest(m);
    delete m;
  }
  {
    std::string smiles="C[C@H]1CC[C@H](C/C=C/[C@H](F)Cl)CC1";
    ROMol *m = SmilesToMol(smiles);
    TEST_ASSERT(m);
    _renumberTest(m);
    delete m;
  }
  BOOST_LOG(rdInfoLog) << "Finished" << std::endl;
}
void testGithubIssue141()
{
  BOOST_LOG(rdInfoLog) << "-----------------------\n Testing github issue 141: Kekulization of molecule with aromatic N leaves the explicit H there." << std::endl;
  {
    std::string smiles="N1C=CC=C1";
    RWMol *m = SmilesToMol(smiles);
    TEST_ASSERT(m);
    MolOps::Kekulize(*m,true);
    m->updatePropertyCache(true);
    TEST_ASSERT(!m->getAtomWithIdx(0)->getIsAromatic())
    TEST_ASSERT(m->getAtomWithIdx(0)->getNumImplicitHs()==1)
    TEST_ASSERT(m->getAtomWithIdx(0)->getNumExplicitHs()==0)
    
    delete m;
  }
  BOOST_LOG(rdInfoLog) << "Finished" << std::endl;
}

<<<<<<< HEAD
void testZBO()
{
  BOOST_LOG(rdInfoLog) << "-----------------------\n";
  BOOST_LOG(rdInfoLog) << "Testing ZBO basics" << std::endl;
  {
    RWMol *m=new RWMol();

    m->addAtom(new Atom(26));
    m->addAtom(new Atom(6));
    m->addAtom(new Atom(6));
    m->addAtom(new Atom(6));
    m->addAtom(new Atom(6));
    m->addAtom(new Atom(6));
    m->addAtom(new Atom(6));
    m->addBond(1,2,Bond::AROMATIC);
    m->addBond(2,3,Bond::AROMATIC);
    m->addBond(3,4,Bond::AROMATIC);
    m->addBond(4,5,Bond::AROMATIC);
    m->addBond(5,6,Bond::AROMATIC);
    m->addBond(1,6,Bond::AROMATIC);

    m->addBond(1,0,Bond::ZERO);
    m->addBond(2,0,Bond::ZERO);
    m->addBond(3,0,Bond::ZERO);
    m->addBond(4,0,Bond::ZERO);
    m->addBond(5,0,Bond::ZERO);
    m->addBond(6,0,Bond::ZERO);

    MolOps::sanitizeMol(*m);

    TEST_ASSERT(m->getRingInfo()->numAtomRings(0)==0);
    TEST_ASSERT(m->getRingInfo()->numAtomRings(1)==1);

    TEST_ASSERT(m->getAtomWithIdx(1)->getHybridization()==Atom::SP2);
    TEST_ASSERT(m->getAtomWithIdx(2)->getHybridization()==Atom::SP2);
    TEST_ASSERT(m->getAtomWithIdx(3)->getHybridization()==Atom::SP2);
    TEST_ASSERT(m->getAtomWithIdx(4)->getHybridization()==Atom::SP2);
    TEST_ASSERT(m->getAtomWithIdx(5)->getHybridization()==Atom::SP2);
    TEST_ASSERT(m->getAtomWithIdx(6)->getHybridization()==Atom::SP2);

    TEST_ASSERT(m->getBondWithIdx(0)->getIsAromatic());
    TEST_ASSERT(m->getBondWithIdx(1)->getIsAromatic());
    TEST_ASSERT(m->getBondWithIdx(2)->getIsAromatic());
    TEST_ASSERT(m->getBondWithIdx(3)->getIsAromatic());
    TEST_ASSERT(m->getBondWithIdx(4)->getIsAromatic());
    TEST_ASSERT(m->getBondWithIdx(5)->getIsAromatic());
=======

void testMolAssignment()
{
  BOOST_LOG(rdInfoLog) << "-----------------------\n Testing operator= on molecules" << std::endl;
  {
    std::string smi= "CCN1CCN(c2cc3[nH]c(C(=O)[C@@]4(CC)CC[C@](C)(O)CC4)nc3cc2Cl)CC1";
    RWMol *m = SmilesToMol(smi);
    TEST_ASSERT(m);
    std::string csmi=MolToSmiles(*m,true);

    RWMol m2=*m;
    std::string nsmi=MolToSmiles(m2,true);
    TEST_ASSERT(nsmi==csmi);

    RWMol *m3 = SmilesToMol("C2CC2[C@H](F)Cl");
    TEST_ASSERT(m3);
    *m3 = *m;
    nsmi=MolToSmiles(*m3,true);
    TEST_ASSERT(nsmi==csmi);
    delete m3;
    delete m;
>>>>>>> 9dca8636
  }
  BOOST_LOG(rdInfoLog) << "Finished" << std::endl;
}


<<<<<<< HEAD


=======
>>>>>>> 9dca8636
int main(){
  RDLog::InitLogs();
  //boost::logging::enable_logs("rdApp.debug");

#if 1
  test1();
  test2();
  test3();
  test4();
  test5();
  //test6();
  test7();
  test8();
  test9();
  test10();
  test11();
  test12();
  testIssue183();
  testIssue188();
  testIssue189();
  testShortestPath();
  testIssue190();
  testIssue211();
  testIssue210();
  testIssue212();
  testAddHsCoords();
  testAddConformers();
  testSanitOps();
  testIssue252();
  testIssue276();
  testHsAndAromaticity();
  testSFIssue1694023();
  testSFIssue1719053();
  testSFIssue1811276();
  testSFIssue1836576();
  testChiralityAndRemoveHs();
  testSFIssue1894348();
  testSFIssue1942657();
  testSFIssue1968608();
  testHybridization();
  testAromaticityEdges();
  testSFNetIssue2196817();
  testSFNetIssue2208994();
  testSFNetIssue2313979();
  testSFNetIssue2316677();
  testSFNetIssue2951221();
  testSFNetIssue2952255();
  testSFNetIssue3185548();
  testSFNetIssue3349243();
  testFastFindRings();
  testSanitizeNonringAromatics();  
  testAtomAtomMatch();
  testSFNetIssue3349243();
  testBasicCanon();
  testSFNetIssue3549146();
  testSFNetIssue249();
  testSFNetIssue256();
  testSFNetIssue266();
  testSFNetIssue266();
  testSFNetIssue272();
  testGitHubIssue8();
  testGitHubIssue42();
  testGitHubIssue65();
  testGitHubIssue72();
  testRenumberAtoms();
  testGithubIssue141();
<<<<<<< HEAD
#endif
  testZBO();
=======
  testMolAssignment();
>>>>>>> 9dca8636

  return 0;
}

<|MERGE_RESOLUTION|>--- conflicted
+++ resolved
@@ -4388,7 +4388,6 @@
   BOOST_LOG(rdInfoLog) << "Finished" << std::endl;
 }
 
-<<<<<<< HEAD
 void testZBO()
 {
   BOOST_LOG(rdInfoLog) << "-----------------------\n";
@@ -4435,7 +4434,9 @@
     TEST_ASSERT(m->getBondWithIdx(3)->getIsAromatic());
     TEST_ASSERT(m->getBondWithIdx(4)->getIsAromatic());
     TEST_ASSERT(m->getBondWithIdx(5)->getIsAromatic());
-=======
+  }
+  BOOST_LOG(rdInfoLog) << "Finished" << std::endl;
+}
 
 void testMolAssignment()
 {
@@ -4457,17 +4458,11 @@
     TEST_ASSERT(nsmi==csmi);
     delete m3;
     delete m;
->>>>>>> 9dca8636
   }
   BOOST_LOG(rdInfoLog) << "Finished" << std::endl;
 }
 
 
-<<<<<<< HEAD
-
-
-=======
->>>>>>> 9dca8636
 int main(){
   RDLog::InitLogs();
   //boost::logging::enable_logs("rdApp.debug");
@@ -4534,12 +4529,9 @@
   testGitHubIssue72();
   testRenumberAtoms();
   testGithubIssue141();
-<<<<<<< HEAD
 #endif
   testZBO();
-=======
   testMolAssignment();
->>>>>>> 9dca8636
 
   return 0;
 }
